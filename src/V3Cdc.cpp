--- conflicted
+++ resolved
@@ -495,11 +495,7 @@
 
 	string filename = v3Global.opt.makeDir()+"/"+v3Global.opt.prefix()+"__cdc_edges.txt";
         const vl_unique_ptr<std::ofstream> ofp (V3File::new_ofstream(filename));
-<<<<<<< HEAD
-	if (ofp->fail()) v3fatalSrc("Can't write "<<filename);
-=======
         if (ofp->fail()) v3fatal("Can't write "<<filename);
->>>>>>> 9e3a88c4
 	*ofp<<"Edge Report for "<<v3Global.opt.prefix()<<endl;
 
         std::deque<string> report;  // Sort output by name
