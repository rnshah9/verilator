// -*- mode: C++; c-file-style: "cc-mode" -*-
//*************************************************************************
// DESCRIPTION: Verilator: Ast node structure
//
// Code available from: http://www.veripool.org/verilator
//
//*************************************************************************
//
// Copyright 2003-2018 by Wilson Snyder.  This program is free software; you can
// redistribute it and/or modify it under the terms of either the GNU
// Lesser General Public License Version 3 or the Perl Artistic License
// Version 2.0.
//
// Verilator is distributed in the hope that it will be useful,
// but WITHOUT ANY WARRANTY; without even the implied warranty of
// MERCHANTABILITY or FITNESS FOR A PARTICULAR PURPOSE.  See the
// GNU General Public License for more details.
//
//*************************************************************************

#ifndef _V3AST_H_
#define _V3AST_H_ 1
#include "config_build.h"
#include "verilatedos.h"
#include "V3Error.h"
#include "V3FileLine.h"
#include "V3Number.h"
#include "V3Global.h"
#include <vector>
#include <cmath>
#include <map>

#include "V3Ast__gen_classes.h"	// From ./astgen
// Things like:
//   class V3AstNode;

// Hint class so we can choose constructors
class VFlagLogicPacked {};
class VFlagBitPacked {};
class VFlagChildDType {};  // Used by parser.y to select constructor that sets childDType

// For broken() function, return error string if have a match
#define BROKEN_RTN(test) do { if (VL_UNLIKELY(test)) return # test; } while(0)

//######################################################################

// (V)erilator (N)ode (is)): True if AstNode is of a a given AstType
#define VN_IS(nodep,nodetypename) (AstNode::privateIs ## nodetypename(nodep))

// (V)erilator (N)ode (cast): Cast to given type if can; effectively dynamic_cast(nodep)(nodetypename)
#define VN_CAST(nodep,nodetypename) (AstNode::privateCast ## nodetypename(nodep))
#define VN_CAST_CONST(nodep,nodetypename) (AstNode::privateConstCast ## nodetypename(nodep) )

//######################################################################

class AstType {
public:
#include "V3Ast__gen_types.h"	// From ./astgen
    // Above include has:
    //   enum en {...};
    //   const char* ascii() const {...};
    enum en m_e;
    // cppcheck-suppress uninitVar  // responsiblity of each subclass
    inline AstType () {}
    // cppcheck-suppress noExplicitConstructor
    inline AstType (en _e) : m_e(_e) {}
    explicit inline AstType (int _e) : m_e(static_cast<en>(_e)) {}
    operator en () const { return m_e; }
  };
  inline bool operator== (AstType lhs, AstType rhs) { return (lhs.m_e == rhs.m_e); }
  inline bool operator== (AstType lhs, AstType::en rhs) { return (lhs.m_e == rhs); }
  inline bool operator== (AstType::en lhs, AstType rhs) { return (lhs == rhs.m_e); }
  inline std::ostream& operator<<(std::ostream& os, const AstType& rhs) { return os<<rhs.ascii(); }

//######################################################################

enum VSignedState {
    // This can't be in the fancy class as the lexer union will get upset
    signedst_UNSIGNED=0, signedst_SIGNED=1, signedst_NOSIGN=2
};

//######################################################################

class AstNumeric {
public:
    enum en {
	UNSIGNED,
	SIGNED,
	NOSIGN,
	_ENUM_MAX	// Leave last
    };
    enum en m_e;
    const char* ascii() const {
	static const char* const names[] = {
	    "UNSIGNED","SIGNED","NOSIGN"
	};
	return names[m_e];
    };
    inline AstNumeric () : m_e(UNSIGNED) {}
    // cppcheck-suppress noExplicitConstructor
    inline AstNumeric (en _e) : m_e(_e) {}
    // cppcheck-suppress noExplicitConstructor
    inline AstNumeric (VSignedState signst) {
	if (signst==signedst_UNSIGNED) m_e=UNSIGNED;
	else if (signst==signedst_SIGNED) m_e=SIGNED;
	else m_e=NOSIGN;
    }
    static inline AstNumeric fromBool (bool isSigned) {  // Factory method
	return isSigned ? AstNumeric(SIGNED) : AstNumeric(UNSIGNED); }
    explicit inline AstNumeric (int _e) : m_e(static_cast<en>(_e)) {}
    operator en () const { return m_e; }
    inline bool isSigned() const { return m_e==SIGNED; }
    inline bool isNosign() const { return m_e==NOSIGN; }
    // No isUnsigned() as it's ambiguous if NOSIGN should be included or not.
  };
  inline bool operator== (AstNumeric lhs, AstNumeric rhs) { return (lhs.m_e == rhs.m_e); }
  inline bool operator== (AstNumeric lhs, AstNumeric::en rhs) { return (lhs.m_e == rhs); }
  inline bool operator== (AstNumeric::en lhs, AstNumeric rhs) { return (lhs == rhs.m_e); }
  inline std::ostream& operator<<(std::ostream& os, const AstNumeric& rhs) { return os<<rhs.ascii(); }

//######################################################################

class AstPragmaType {
public:
    enum en {
	ILLEGAL,
	COVERAGE_BLOCK_OFF,
	INLINE_MODULE,
	NO_INLINE_MODULE,
	NO_INLINE_TASK,
	PUBLIC_MODULE,
	PUBLIC_TASK
    };
    enum en m_e;
    inline AstPragmaType () : m_e(ILLEGAL) {}
    // cppcheck-suppress noExplicitConstructor
    inline AstPragmaType (en _e) : m_e(_e) {}
    explicit inline AstPragmaType (int _e) : m_e(static_cast<en>(_e)) {}
    operator en () const { return m_e; }
  };
  inline bool operator== (AstPragmaType lhs, AstPragmaType rhs) { return (lhs.m_e == rhs.m_e); }
  inline bool operator== (AstPragmaType lhs, AstPragmaType::en rhs) { return (lhs.m_e == rhs); }
  inline bool operator== (AstPragmaType::en lhs, AstPragmaType rhs) { return (lhs == rhs.m_e); }

//######################################################################

class AstCFuncType {
public:
    enum en {
	FT_NORMAL,
	TRACE_INIT,
	TRACE_INIT_SUB,
	TRACE_FULL,
	TRACE_FULL_SUB,
	TRACE_CHANGE,
	TRACE_CHANGE_SUB
    };
    enum en m_e;
    inline AstCFuncType () : m_e(FT_NORMAL) {}
    // cppcheck-suppress noExplicitConstructor
    inline AstCFuncType (en _e) : m_e(_e) {}
    explicit inline AstCFuncType (int _e) : m_e(static_cast<en>(_e)) {}
    operator en () const { return m_e; }
    // METHODS
    bool isTrace() const { return (m_e==TRACE_INIT || m_e==TRACE_INIT_SUB
				   || m_e==TRACE_FULL || m_e==TRACE_FULL_SUB
				   || m_e==TRACE_CHANGE || m_e==TRACE_CHANGE_SUB); }
  };
  inline bool operator== (AstCFuncType lhs, AstCFuncType rhs) { return (lhs.m_e == rhs.m_e); }
  inline bool operator== (AstCFuncType lhs, AstCFuncType::en rhs) { return (lhs.m_e == rhs); }
  inline bool operator== (AstCFuncType::en lhs, AstCFuncType rhs) { return (lhs == rhs.m_e); }

//######################################################################

class AstEdgeType {
public:
// REMEMBER to edit the strings below too
    enum en {
	// These must be in general -> most specific order, as we sort by it in V3Const::visit AstSenTre
	ET_ILLEGAL,
	// Involving a variable
	ET_ANYEDGE,	// Default for sensitivities; rip them out
	ET_BOTHEDGE,	// POSEDGE | NEGEDGE
	ET_POSEDGE,
	ET_NEGEDGE,
	ET_HIGHEDGE,	// Is high now (latches)
	ET_LOWEDGE,	// Is low now (latches)
	// Not involving anything
	ET_COMBO,	// Sensitive to all combo inputs to this block
	ET_INITIAL,	// User initial statements
	ET_SETTLE,	// Like combo but for initial wire resolutions after initial statement
	ET_NEVER	// Never occurs (optimized away)
    };
    enum en m_e;
    bool clockedStmt() const {
	static const bool clocked[] = {
	    false, false, true, true, true, true, true,
	    false, false, false
	};
	return clocked[m_e];
    }
    AstEdgeType invert() const {
	switch (m_e) {
	case ET_ANYEDGE:	return ET_ANYEDGE;
	case ET_BOTHEDGE:	return ET_BOTHEDGE;
	case ET_POSEDGE:	return ET_NEGEDGE;
	case ET_NEGEDGE:	return ET_POSEDGE;
	case ET_HIGHEDGE:	return ET_LOWEDGE;
	case ET_LOWEDGE:	return ET_HIGHEDGE;
	default: UASSERT_STATIC(0,"Inverting bad edgeType()");
	};
	return AstEdgeType::ET_ILLEGAL;
    }
    const char* ascii() const {
	static const char* const names[] = {
	    "%E-edge", "ANY", "BOTH", "POS", "NEG", "HIGH", "LOW",
	    "COMBO","INITIAL","SETTLE","NEVER"
	};
	return names[m_e];
    }
    const char* verilogKwd() const {
	static const char* const names[] = {
	    "%E-edge", "[any]", "edge", "posedge", "negedge", "[high]","[low]",
	    "*","[initial]","[settle]","[never]"
	};
	return names[m_e];
    }
    // Return true iff this and the other have mutually exclusive transitions
    bool exclusiveEdge(const AstEdgeType& other) const {
        switch (m_e) {
        case AstEdgeType::ET_POSEDGE:
            switch (other.m_e) {
            case AstEdgeType::ET_NEGEDGE:  // FALLTHRU
            case AstEdgeType::ET_LOWEDGE:
                return true;
            default: {}
            }
            break;
        case AstEdgeType::ET_NEGEDGE:
            switch (other.m_e) {
            case AstEdgeType::ET_POSEDGE:  // FALLTHRU
            case AstEdgeType::ET_HIGHEDGE:
                return true;
            default: {}
            }
            break;
        default: {}
        }
        return false;
    }
    inline AstEdgeType () : m_e(ET_ILLEGAL) {}
    // cppcheck-suppress noExplicitConstructor
    inline AstEdgeType (en _e) : m_e(_e) {}
    explicit inline AstEdgeType (int _e) : m_e(static_cast<en>(_e)) {}
    operator en () const { return m_e; }
  };
  inline bool operator== (AstEdgeType lhs, AstEdgeType rhs) { return (lhs.m_e == rhs.m_e); }
  inline bool operator== (AstEdgeType lhs, AstEdgeType::en rhs) { return (lhs.m_e == rhs); }
  inline bool operator== (AstEdgeType::en lhs, AstEdgeType rhs) { return (lhs == rhs.m_e); }

//######################################################################

class AstAttrType {
public:
    enum en {
	ILLEGAL,
	//
	DIM_BITS,			// V3Const converts to constant
	DIM_DIMENSIONS,			// V3Width converts to constant
	DIM_HIGH,			// V3Width processes
	DIM_INCREMENT,			// V3Width processes
	DIM_LEFT,			// V3Width processes
	DIM_LOW,			// V3Width processes
	DIM_RIGHT,			// V3Width processes
	DIM_SIZE,			// V3Width processes
	DIM_UNPK_DIMENSIONS,		// V3Width converts to constant
	//
	DT_PUBLIC,			// V3LinkParse moves to AstTypedef::attrPublic
	//
	ENUM_BASE,			// V3LinkResolve creates for AstPreSel, V3LinkParam removes
	ENUM_FIRST,			// V3Width processes
	ENUM_LAST,			// V3Width processes
	ENUM_NUM,			// V3Width processes
	ENUM_NEXT,			// V3Width processes
	ENUM_PREV,			// V3Width processes
	ENUM_NAME,			// V3Width processes
	//
	MEMBER_BASE,			// V3LinkResolve creates for AstPreSel, V3LinkParam removes
	//
	VAR_BASE,			// V3LinkResolve creates for AstPreSel, V3LinkParam removes
	VAR_CLOCK,			// V3LinkParse moves to AstVar::attrScClocked
	VAR_CLOCK_ENABLE,		// V3LinkParse moves to AstVar::attrClockEn
	VAR_PUBLIC,			// V3LinkParse moves to AstVar::sigPublic
	VAR_PUBLIC_FLAT,		// V3LinkParse moves to AstVar::sigPublic
	VAR_PUBLIC_FLAT_RD,		// V3LinkParse moves to AstVar::sigPublic
	VAR_PUBLIC_FLAT_RW,		// V3LinkParse moves to AstVar::sigPublic
	VAR_ISOLATE_ASSIGNMENTS,	// V3LinkParse moves to AstVar::attrIsolateAssign
	VAR_SC_BV,			// V3LinkParse moves to AstVar::attrScBv
	VAR_SFORMAT,			// V3LinkParse moves to AstVar::attrSFormat
	VAR_CLOCKER,                    // V3LinkParse moves to AstVar::attrClocker
	VAR_NO_CLOCKER                  // V3LinkParse moves to AstVar::attrClocker
    };
    enum en m_e;
    const char* ascii() const {
	static const char* const names[] = {
	    "%E-AT",
	    "DIM_BITS", "DIM_DIMENSIONS", "DIM_HIGH", "DIM_INCREMENT", "DIM_LEFT",
	    "DIM_LOW", "DIM_RIGHT", "DIM_SIZE", "DIM_UNPK_DIMENSIONS",
	    "DT_PUBLIC",
	    "ENUM_BASE", "ENUM_FIRST", "ENUM_LAST", "ENUM_NUM", "ENUM_NEXT", "ENUM_PREV", "ENUM_NAME",
	    "MEMBER_BASE",
	    "VAR_BASE", "VAR_CLOCK", "VAR_CLOCK_ENABLE", "VAR_PUBLIC",
	    "VAR_PUBLIC_FLAT", "VAR_PUBLIC_FLAT_RD","VAR_PUBLIC_FLAT_RW",
	    "VAR_ISOLATE_ASSIGNMENTS", "VAR_SC_BV", "VAR_SFORMAT", "VAR_CLOCKER",
	    "VAR_NO_CLOCKER"
	};
	return names[m_e];
    };
    inline AstAttrType () : m_e(ILLEGAL) {}
    // cppcheck-suppress noExplicitConstructor
    inline AstAttrType (en _e) : m_e(_e) {}
    explicit inline AstAttrType (int _e) : m_e(static_cast<en>(_e)) {}
    operator en () const { return m_e; }
  };
  inline bool operator== (AstAttrType lhs, AstAttrType rhs) { return (lhs.m_e == rhs.m_e); }
  inline bool operator== (AstAttrType lhs, AstAttrType::en rhs) { return (lhs.m_e == rhs); }
  inline bool operator== (AstAttrType::en lhs, AstAttrType rhs) { return (lhs == rhs.m_e); }

//######################################################################

class AstBasicDTypeKwd {
public:
    enum en {
	UNKNOWN,
	BIT, BYTE, CHANDLE, INT, INTEGER, LOGIC, LONGINT,
	DOUBLE, SHORTINT, FLOAT, TIME,
	// Closer to a class type, but limited usage
	STRING,
	// Internal types for mid-steps
	SCOPEPTR, CHARPTR,
	// Unsigned and two state; fundamental types
	UINT32, UINT64,
	// Internal types, eliminated after parsing
	LOGIC_IMPLICIT,
	// Leave last
	_ENUM_MAX
    };
    enum en m_e;
    const char* ascii() const {
	static const char* const names[] = {
	    "%E-unk",
	    "bit", "byte", "chandle", "int", "integer", "logic", "longint",
	    "real", "shortint", "shortreal", "time",
	    "string",
	    "VerilatedScope*", "char*",
	    "IData", "QData",
	    "LOGIC_IMPLICIT",
	    " MAX"
	};
	return names[m_e];
    };
    const char* dpiType() const {
	static const char* const names[] = {
	    "%E-unk",
	    "unsigned char", "char", "void*", "int", "int", "svLogic", "long long",
	    "double", "short int", "float", "long long",
	    "const char*",
	    "dpiScope", "const char*",
	    "IData", "QData",
	    "svLogic",  // Though shouldn't be needed
	    " MAX"
	};
	return names[m_e];
    };
    static void selfTest() {
	UASSERT(0==strcmp(AstBasicDTypeKwd(_ENUM_MAX).ascii()," MAX"),"Enum array mismatch");
	UASSERT(0==strcmp(AstBasicDTypeKwd(_ENUM_MAX).dpiType()," MAX"),"Enum array mismatch");
    }
    inline AstBasicDTypeKwd () : m_e(UNKNOWN) {}
    // cppcheck-suppress noExplicitConstructor
    inline AstBasicDTypeKwd (en _e) : m_e(_e) {}
    explicit inline AstBasicDTypeKwd (int _e) : m_e(static_cast<en>(_e)) {}
    operator en () const { return m_e; }
    int width() const {
	switch (m_e) {
	case BIT:	return 1;   // scalar, can't bit extract unless ranged
	case BYTE:	return 8;
	case CHANDLE:	return 64;
	case INT:	return 32;
	case INTEGER:	return 32;
	case LOGIC:	return 1;   // scalar, can't bit extract unless ranged
	case LONGINT:	return 64;
	case DOUBLE:	return 64;  // opaque
	case FLOAT:	return 32;  // opaque
	case SHORTINT:	return 16;
	case TIME:	return 64;
	case STRING:	return 64;  // opaque  // Just the pointer, for today
	case SCOPEPTR:	return 0;   // opaque
	case CHARPTR:	return 0;   // opaque
	case UINT32:	return 32;
	case UINT64:	return 64;
	default: return 0;
	}
    }
    bool isSigned() const {
	return m_e==BYTE || m_e==SHORTINT || m_e==INT || m_e==LONGINT || m_e==INTEGER
	    || m_e==DOUBLE || m_e==FLOAT;
    }
    bool isUnsigned() const {
	return m_e==CHANDLE || m_e==STRING || m_e==SCOPEPTR || m_e==CHARPTR
	    || m_e==UINT32 || m_e==UINT64;
    }
    bool isFourstate() const {
	return m_e==INTEGER || m_e==LOGIC || m_e==LOGIC_IMPLICIT;
    }
    bool isZeroInit() const { // Otherwise initializes to X
	return (m_e==BIT || m_e==BYTE || m_e==CHANDLE || m_e==INT || m_e==LONGINT || m_e==SHORTINT
		|| m_e==STRING || m_e==DOUBLE || m_e==FLOAT);
    }
    bool isIntNumeric() const { // Enum increment supported
	return (m_e==BIT || m_e==BYTE || m_e==INT || m_e==INTEGER || m_e==LOGIC
		|| m_e==LONGINT || m_e==SHORTINT || m_e==UINT32 || m_e==UINT64);
    }
    bool isSloppy() const { // Don't be as anal about width warnings
	return !(m_e==LOGIC || m_e==BIT);
    }
    bool isBitLogic() const { // Bit/logic vector types; can form a packed array
	return (m_e==LOGIC || m_e==BIT);
    }
    bool isDpiBitVal() const {  // DPI uses svBitVecVal
        return m_e==BIT;
    }
    bool isDpiLogicVal() const {  // DPI uses svLogicVecVal
        return m_e==INTEGER || m_e==LOGIC || m_e==LOGIC_IMPLICIT || m_e==TIME;
    }
    bool isDpiUnreturnable() const {  // Not legal as DPI function return
        return isDpiLogicVal();
    }
    bool isDpiUnsignable() const {  // Can add "unsigned" to DPI
        return (m_e==BYTE || m_e==SHORTINT || m_e==INT || m_e==LONGINT || m_e==INTEGER);
    }
    bool isDpiCLayout() const {  // Uses standard C layout, for DPI runtime access
        return (m_e==BIT || m_e==BYTE || m_e==CHANDLE || m_e==INT
                || m_e==LONGINT || m_e==DOUBLE || m_e==SHORTINT || m_e==UINT32 || m_e==UINT64);
    }
    bool isOpaque() const {  // IE not a simple number we can bit optimize
	return (m_e==STRING || m_e==SCOPEPTR || m_e==CHARPTR || m_e==DOUBLE || m_e==FLOAT);
    }
    bool isDouble() const { return m_e==DOUBLE; }
    bool isString() const { return m_e==STRING; }
  };
  inline bool operator== (AstBasicDTypeKwd lhs, AstBasicDTypeKwd rhs) { return (lhs.m_e == rhs.m_e); }
  inline bool operator== (AstBasicDTypeKwd lhs, AstBasicDTypeKwd::en rhs) { return (lhs.m_e == rhs); }
  inline bool operator== (AstBasicDTypeKwd::en lhs, AstBasicDTypeKwd rhs) { return (lhs == rhs.m_e); }

//######################################################################

class AstVarType {
public:
    enum en {
	UNKNOWN,
	GPARAM,
	LPARAM,
	GENVAR,
	VAR,		// Reg, integer, logic, etc
	INPUT,
	OUTPUT,
	INOUT,
	SUPPLY0,
	SUPPLY1,
	WIRE,
	WREAL,
	IMPLICITWIRE,
	TRIWIRE,
	TRI0,
	TRI1,
	PORT,		// Temp type used in parser only
	BLOCKTEMP,
	MODULETEMP,
	STMTTEMP,
	XTEMP,
	IFACEREF	// Used to link Interfaces between modules
    };
    enum en m_e;
    inline AstVarType () : m_e(UNKNOWN) {}
    // cppcheck-suppress noExplicitConstructor
    inline AstVarType (en _e) : m_e(_e) {}
    explicit inline AstVarType (int _e) : m_e(static_cast<en>(_e)) {}
    operator en () const { return m_e; }
    const char* ascii() const {
	static const char* const names[] = {
	    "?","GPARAM","LPARAM","GENVAR",
	    "VAR","INPUT","OUTPUT","INOUT",
	    "SUPPLY0","SUPPLY1","WIRE","WREAL","IMPLICITWIRE",
	    "TRIWIRE","TRI0","TRI1",
	    "PORT",
	    "BLOCKTEMP","MODULETEMP","STMTTEMP","XTEMP",
	    "IFACEREF"};
	return names[m_e]; }
    bool isSignal() const  { return (m_e==WIRE || m_e==WREAL || m_e==IMPLICITWIRE
				     || m_e==TRIWIRE
				     || m_e==TRI0 || m_e==TRI1
				     || m_e==SUPPLY0 || m_e==SUPPLY1
				     || m_e==VAR); }
  };
  inline bool operator== (AstVarType lhs, AstVarType rhs) { return (lhs.m_e == rhs.m_e); }
  inline bool operator== (AstVarType lhs, AstVarType::en rhs) { return (lhs.m_e == rhs); }
  inline bool operator== (AstVarType::en lhs, AstVarType rhs) { return (lhs == rhs.m_e); }
  inline std::ostream& operator<<(std::ostream& os, const AstVarType& rhs) { return os<<rhs.ascii(); }

//######################################################################

class AstBranchPred {
public:
    enum en {
	BP_UNKNOWN=0,
	BP_LIKELY,
	BP_UNLIKELY,
	_ENUM_END
    };
    enum en m_e;
    // CONSTRUCTOR - note defaults to *UNKNOWN*
    inline AstBranchPred () : m_e(BP_UNKNOWN) {}
    // cppcheck-suppress noExplicitConstructor
    inline AstBranchPred (en _e) : m_e(_e) {}
    explicit inline AstBranchPred (int _e) : m_e(static_cast<en>(_e)) {}
    operator en () const { return m_e; }
    AstBranchPred invert() const {
	if (m_e==BP_UNLIKELY) return BP_LIKELY;
	else if (m_e==BP_LIKELY) return BP_UNLIKELY;
	else return m_e;
    }
    const char* ascii() const {
	static const char* const names[] = {
	    "","VL_LIKELY","VL_UNLIKELY"};
	return names[m_e]; }
  };
  inline bool operator== (AstBranchPred lhs, AstBranchPred rhs) { return (lhs.m_e == rhs.m_e); }
  inline bool operator== (AstBranchPred lhs, AstBranchPred::en rhs) { return (lhs.m_e == rhs); }
  inline bool operator== (AstBranchPred::en lhs, AstBranchPred rhs) { return (lhs == rhs.m_e); }
  inline std::ostream& operator<<(std::ostream& os, const AstBranchPred& rhs) { return os<<rhs.ascii(); }

//######################################################################

class AstVarAttrClocker {
public:
    enum en {
	CLOCKER_UNKNOWN=0,
	CLOCKER_YES,
	CLOCKER_NO,
	_ENUM_END
    };
    enum en m_e;
    // CONSTRUCTOR - note defaults to *UNKNOWN*
    inline AstVarAttrClocker () : m_e(CLOCKER_UNKNOWN) {}
    // cppcheck-suppress noExplicitConstructor
    inline AstVarAttrClocker (en _e) : m_e(_e) {}
    explicit inline AstVarAttrClocker (int _e) : m_e(static_cast<en>(_e)) {}
    operator en () const { return m_e; }
    bool unknown() const { return m_e==CLOCKER_UNKNOWN; }
    AstVarAttrClocker invert() const {
	if (m_e==CLOCKER_YES) return CLOCKER_NO;
	else if (m_e==CLOCKER_NO) return CLOCKER_YES;
	else return m_e;
    }
    const char* ascii() const {
	static const char* const names[] = {
	    "","clker","non_clker"};
	return names[m_e]; }
  };
  inline bool operator== (AstVarAttrClocker lhs, AstVarAttrClocker rhs) { return (lhs.m_e == rhs.m_e); }
  inline bool operator== (AstVarAttrClocker lhs, AstVarAttrClocker::en rhs) { return (lhs.m_e == rhs); }
  inline bool operator== (AstVarAttrClocker::en lhs, AstVarAttrClocker rhs) { return (lhs == rhs.m_e); }
  inline std::ostream& operator<<(std::ostream& os, const AstVarAttrClocker& rhs) { return os<<rhs.ascii(); }

//######################################################################

class VAlwaysKwd {
public:
    enum en {
	ALWAYS,
	ALWAYS_FF,
	ALWAYS_LATCH,
	ALWAYS_COMB
    };
    enum en m_e;
    inline VAlwaysKwd () : m_e(ALWAYS) {}
    // cppcheck-suppress noExplicitConstructor
    inline VAlwaysKwd (en _e) : m_e(_e) {}
    explicit inline VAlwaysKwd (int _e) : m_e(static_cast<en>(_e)) {}
    operator en () const { return m_e; }
    const char* ascii() const {
	static const char* const names[] = {
	    "always","always_ff","always_latch","always_comb"};
	return names[m_e]; }
  };
  inline bool operator== (VAlwaysKwd lhs, VAlwaysKwd rhs) { return (lhs.m_e == rhs.m_e); }
  inline bool operator== (VAlwaysKwd lhs, VAlwaysKwd::en rhs) { return (lhs.m_e == rhs); }
  inline bool operator== (VAlwaysKwd::en lhs, VAlwaysKwd rhs) { return (lhs == rhs.m_e); }

//######################################################################

class VCaseType {
public:
    enum en {
	CT_CASE,
	CT_CASEX,
	CT_CASEZ,
	CT_CASEINSIDE
    };
    enum en m_e;
    inline VCaseType () : m_e(CT_CASE) {}
    // cppcheck-suppress noExplicitConstructor
    inline VCaseType (en _e) : m_e(_e) {}
    explicit inline VCaseType (int _e) : m_e(static_cast<en>(_e)) {}
    operator en () const { return m_e; }
  };
  inline bool operator== (VCaseType lhs, VCaseType rhs) { return (lhs.m_e == rhs.m_e); }
  inline bool operator== (VCaseType lhs, VCaseType::en rhs) { return (lhs.m_e == rhs); }
  inline bool operator== (VCaseType::en lhs, VCaseType rhs) { return (lhs == rhs.m_e); }

//######################################################################

class AstDisplayType {
public:
    enum en {
	DT_DISPLAY,
	DT_WRITE,
	DT_INFO,
	DT_ERROR,
	DT_WARNING,
	DT_FATAL
    };
    enum en m_e;
    inline AstDisplayType () : m_e(DT_DISPLAY) {}
    // cppcheck-suppress noExplicitConstructor
    inline AstDisplayType (en _e) : m_e(_e) {}
    explicit inline AstDisplayType (int _e) : m_e(static_cast<en>(_e)) {}
    operator en () const { return m_e; }
    bool addNewline() const { return m_e!=DT_WRITE; }
    bool needScopeTracking() const { return m_e!=DT_DISPLAY && m_e!=DT_WRITE; }
    const char* ascii() const {
	static const char* const names[] = {
	    "display","write","info","error","warning","fatal"};
	return names[m_e]; }
  };
  inline bool operator== (AstDisplayType lhs, AstDisplayType rhs) { return (lhs.m_e == rhs.m_e); }
  inline bool operator== (AstDisplayType lhs, AstDisplayType::en rhs) { return (lhs.m_e == rhs); }
  inline bool operator== (AstDisplayType::en lhs, AstDisplayType rhs) { return (lhs == rhs.m_e); }

//######################################################################

class AstParseRefExp {
public:
    enum en {
	PX_NONE,	// Used in V3LinkParse only
	PX_TEXT		// Unknown ID component
    };
    enum en m_e;
    inline AstParseRefExp() : m_e(PX_NONE) {}
    // cppcheck-suppress noExplicitConstructor
    inline AstParseRefExp (en _e) : m_e(_e) {}
    explicit inline AstParseRefExp (int _e) : m_e(static_cast<en>(_e)) {}
    operator en () const { return m_e; }
    const char* ascii() const {
	static const char* const names[] = {
	    "","TEXT","PREDOT"};
	return names[m_e]; }
  };
  inline bool operator== (AstParseRefExp lhs, AstParseRefExp rhs) { return (lhs.m_e == rhs.m_e); }
  inline bool operator== (AstParseRefExp lhs, AstParseRefExp::en rhs) { return (lhs.m_e == rhs); }
  inline bool operator== (AstParseRefExp::en lhs, AstParseRefExp rhs) { return (lhs == rhs.m_e); }
  inline std::ostream& operator<<(std::ostream& os, const AstParseRefExp& rhs) { return os<<rhs.ascii(); }

//######################################################################
// VNumRange - Structure containing numberic range information
// See also AstRange, which is a symbolic version of this

struct VNumRange {
    int		m_hi;		// HI part, HI always >= LO
    int		m_lo;		// LO
    union {
	int mu_flags;
	struct {
	    bool m_ranged:1;		// Has a range
	    bool m_littleEndian:1;	// Bit vector is little endian
	};
    };
    inline bool operator== (const VNumRange& rhs) const {
	return m_hi == rhs.m_hi
	    && m_lo == rhs.m_lo
	    && mu_flags == rhs.mu_flags; }
    inline bool operator< (const VNumRange& rhs) const {
	if ( (m_hi <  rhs.m_hi)) return true;
	if (!(m_hi == rhs.m_hi)) return false;  // lhs > rhs
	if ( (m_lo <  rhs.m_lo)) return true;
	if (!(m_lo == rhs.m_lo)) return false;  // lhs > rhs
	if ( (mu_flags <  rhs.mu_flags)) return true;
	if (!(mu_flags == rhs.mu_flags)) return false;  // lhs > rhs
	return false;
    }
    //
    class LeftRight {};
    VNumRange() : m_hi(0), m_lo(0), mu_flags(0) {}
    VNumRange(int hi, int lo, bool littleEndian)
	: m_hi(0), m_lo(0), mu_flags(0)
	{ init(hi,lo,littleEndian); }
    VNumRange(LeftRight, int left, int right)
        : m_hi(0), m_lo(0), mu_flags(0)
        { init((right>left)?right:left, (right>left)?left:right, (right>left)); }
    ~VNumRange() {}
    // MEMBERS
    void init(int hi, int lo, bool littleEndian) {
	m_hi=hi; m_lo=lo; mu_flags=0; m_ranged=true; m_littleEndian=littleEndian;
    }
    int hi() const { return m_hi; }
    int lo() const { return m_lo; }
    int left() const { return littleEndian()?lo():hi(); }  // How to show a declaration
    int right() const { return littleEndian()?hi():lo(); }
    int leftToRightInc() const { return littleEndian()?1:-1; }
    int elements() const { return hi()-lo()+1; }
    bool ranged() const { return m_ranged; }
    bool littleEndian() const { return m_littleEndian; }
    int hiMaxSelect() const { return (lo()<0 ? hi()-lo() : hi()); } // Maximum value a [] select may index
    bool representableByWidth() const  // Could be represented by just width=1, or [width-1:0]
	{ return (!m_ranged || (m_lo==0 && m_hi>=1 && !m_littleEndian)); }
    void dump(std::ostream& str) const { if (ranged()) str<<"["<<left()<<":"<<right()<<"]"; else str<<"[norg]"; }
};
inline std::ostream& operator<<(std::ostream& os, const VNumRange& rhs) { rhs.dump(os); return os; }

//######################################################################

struct VBasicTypeKey {
    int		m_width;	// From AstNodeDType: Bit width of operation
    int		m_widthMin;	// From AstNodeDType: If unsized, bitwidth of minimum implementation
    AstNumeric	m_numeric;	// From AstNodeDType: Node is signed
    AstBasicDTypeKwd m_keyword;	// From AstBasicDType: What keyword created basic type
    VNumRange	m_nrange;	// From AstBasicDType: Numeric msb/lsb (if non-opaque keyword)
    inline bool operator== (const VBasicTypeKey& rhs) const {
	return m_width == rhs.m_width
	    && m_widthMin == rhs.m_widthMin
	    && m_numeric == rhs.m_numeric
	    && m_keyword == rhs.m_keyword
	    && m_nrange == rhs.m_nrange; }
    inline bool operator< (const VBasicTypeKey& rhs) const {
	if ( (m_width <  rhs.m_width)) return true;
	if (!(m_width == rhs.m_width)) return false;  // lhs > rhs
	if ( (m_widthMin <  rhs.m_widthMin)) return true;
	if (!(m_widthMin == rhs.m_widthMin)) return false;  // lhs > rhs
	if ( (m_numeric <  rhs.m_numeric)) return true;
	if (!(m_numeric == rhs.m_numeric)) return false;  // lhs > rhs
	if ( (m_keyword <  rhs.m_keyword)) return true;
	if (!(m_keyword == rhs.m_keyword)) return false;  // lhs > rhs
	if ( (m_nrange <  rhs.m_nrange)) return true;
	if (!(m_nrange == rhs.m_nrange)) return false;  // lhs > rhs
	return false; }
    VBasicTypeKey(int width, int widthMin, AstNumeric numeric, AstBasicDTypeKwd kwd,
		  const VNumRange& nrange)
	: m_width(width), m_widthMin(widthMin), m_numeric(numeric),
	  m_keyword(kwd), m_nrange(nrange) {}
    ~VBasicTypeKey() {}
};

//######################################################################
// AstNUser - Generic base class for AST User nodes.
//	    - Also used to allow parameter passing up/down iterate calls

class WidthVP;
class LinkVP;
class OrderBlockNU;
class OrderVarNU;
class V3GraphVertex;
class VSymEnt;

class VNUser {
    union {
	void* up;
	int ui;
    } m_u;
public:
    VNUser() {}
    // non-explicit:
    // cppcheck-suppress noExplicitConstructor
    VNUser(int i) { m_u.up = 0; m_u.ui = i; }
    explicit VNUser(void* p) { m_u.up = p; }
    ~VNUser() {}
    // Casters
    WidthVP*	c() { return ((WidthVP*)m_u.up); }
    LinkVP*	toLinkVP() { return ((LinkVP*)m_u.up); }
    VSymEnt*	toSymEnt() { return ((VSymEnt*)m_u.up); }
    AstNode*	toNodep() { return ((AstNode*)m_u.up); }
    OrderBlockNU* toOrderBlock() { return ((OrderBlockNU*)m_u.up); }
    OrderVarNU*	toOrderVar() { return ((OrderVarNU*)m_u.up); }
    V3GraphVertex* toGraphVertex() { return ((V3GraphVertex*)m_u.up); }
    inline int	toInt() {
	return m_u.ui;
    }
    static inline VNUser fromZero () { return VNUser(0); }
    static inline VNUser fromInt (int i) { return VNUser(i); }
};

//######################################################################
// AstUserResource - Generic pointer base class for tracking usage of user()
//
//  Where AstNode->user2() is going to be used, for example, you write:
//
//	AstUser2InUse  m_userres;
//
//  This will clear the tree, and prevent another visitor from clobering
//  user2.  When the member goes out of scope it will be automagically
//  freed up.

class AstUserInUseBase {
protected:
    static void	allocate(int id, uint32_t& cntGblRef, bool& userBusyRef) {
	// Perhaps there's still a AstUserInUse in scope for this?
	UASSERT_STATIC(!userBusyRef, "Conflicting user use; AstUser"+cvtToStr(id)+"InUse request when under another AstUserInUse");
	userBusyRef = true;
	clearcnt(id, cntGblRef, userBusyRef);
    }
    static void	free(int id, uint32_t& cntGblRef, bool& userBusyRef) {
	UASSERT_STATIC(userBusyRef, "Free of User"+cvtToStr(id)+"() not under AstUserInUse");
	clearcnt(id, cntGblRef, userBusyRef);  // Includes a checkUse for us
	userBusyRef = false;
    }
    static void clearcnt(int id, uint32_t& cntGblRef, bool& userBusyRef) {
	UASSERT_STATIC(userBusyRef, "Clear of User"+cvtToStr(id)+"() not under AstUserInUse");
	// If this really fires and is real (after 2^32 edits???)
	// we could just walk the tree and clear manually
	++cntGblRef;
	UASSERT_STATIC(cntGblRef, "User*() overflowed!");
    }
    static void checkcnt(int id, uint32_t&, bool& userBusyRef) {
	UASSERT_STATIC(userBusyRef, "Check of User"+cvtToStr(id)+"() failed, not under AstUserInUse");
    }
};

// For each user() declare the in use structure
// We let AstNode peek into here, because when under low optimization even
// an accessor would be way too slow.
class AstUser1InUse : AstUserInUseBase {
protected:
    friend class AstNode;
    static uint32_t	s_userCntGbl;	// Count of which usage of userp() this is
    static bool		s_userBusy;	// Count is in use
public:
    AstUser1InUse()     { allocate(1, s_userCntGbl/*ref*/, s_userBusy/*ref*/); }
    ~AstUser1InUse()    { free    (1, s_userCntGbl/*ref*/, s_userBusy/*ref*/); }
    static void clear() { clearcnt(1, s_userCntGbl/*ref*/, s_userBusy/*ref*/); }
    static void check() { checkcnt(1, s_userCntGbl/*ref*/, s_userBusy/*ref*/); }
};
class AstUser2InUse : AstUserInUseBase {
protected:
    friend class AstNode;
    static uint32_t	s_userCntGbl;	// Count of which usage of userp() this is
    static bool		s_userBusy;	// Count is in use
public:
    AstUser2InUse()      { allocate(2, s_userCntGbl/*ref*/, s_userBusy/*ref*/); }
    ~AstUser2InUse()     { free    (2, s_userCntGbl/*ref*/, s_userBusy/*ref*/); }
    static void clear()  { clearcnt(2, s_userCntGbl/*ref*/, s_userBusy/*ref*/); }
    static void check()	 { checkcnt(2, s_userCntGbl/*ref*/, s_userBusy/*ref*/); }
};
class AstUser3InUse : AstUserInUseBase {
protected:
    friend class AstNode;
    static uint32_t	s_userCntGbl;	// Count of which usage of userp() this is
    static bool		s_userBusy;	// Count is in use
public:
    AstUser3InUse()      { allocate(3, s_userCntGbl/*ref*/, s_userBusy/*ref*/); }
    ~AstUser3InUse()     { free    (3, s_userCntGbl/*ref*/, s_userBusy/*ref*/); }
    static void clear()  { clearcnt(3, s_userCntGbl/*ref*/, s_userBusy/*ref*/); }
    static void check()	 { checkcnt(3, s_userCntGbl/*ref*/, s_userBusy/*ref*/); }
};
class AstUser4InUse : AstUserInUseBase {
protected:
    friend class AstNode;
    static uint32_t	s_userCntGbl;	// Count of which usage of userp() this is
    static bool		s_userBusy;	// Count is in use
public:
    AstUser4InUse()      { allocate(4, s_userCntGbl/*ref*/, s_userBusy/*ref*/); }
    ~AstUser4InUse()     { free    (4, s_userCntGbl/*ref*/, s_userBusy/*ref*/); }
    static void clear()  { clearcnt(4, s_userCntGbl/*ref*/, s_userBusy/*ref*/); }
    static void check()	 { checkcnt(4, s_userCntGbl/*ref*/, s_userBusy/*ref*/); }
};
class AstUser5InUse : AstUserInUseBase {
protected:
    friend class AstNode;
    static uint32_t	s_userCntGbl;	// Count of which usage of userp() this is
    static bool		s_userBusy;	// Count is in use
public:
    AstUser5InUse()      { allocate(5, s_userCntGbl/*ref*/, s_userBusy/*ref*/); }
    ~AstUser5InUse()     { free    (5, s_userCntGbl/*ref*/, s_userBusy/*ref*/); }
    static void clear()  { clearcnt(5, s_userCntGbl/*ref*/, s_userBusy/*ref*/); }
    static void check()	 { checkcnt(5, s_userCntGbl/*ref*/, s_userBusy/*ref*/); }
};

//######################################################################
// AstNVisitor -- Allows new functions to be called on each node
// type without changing the base classes.  See "Modern C++ Design".

class AstNVisitor {
private:
    std::vector<AstNode*> m_deleteps;  // Nodes to delete when doDeletes() called
protected:
    friend class AstNode;
public:
    /// At the end of the visitor (or doDeletes()), delete this pushed node
    /// along with all children and next(s). This is often better to use
    /// than an immediate deleteTree, as any pointers into this node will
    /// persist for the lifetime of the visitor
    void pushDeletep(AstNode* nodep) {
	m_deleteps.push_back(nodep);
    }
    /// Call deleteTree on all previously pushDeletep()'ed nodes
    void doDeletes();
public:
    virtual ~AstNVisitor() {
	doDeletes();
    }
#include "V3Ast__gen_visitor.h"	// From ./astgen
    // Things like:
    //  virtual void visit(AstBreak* nodep) { visit((AstNodeStmt*)(nodep)); }
    //  virtual void visit(AstNodeStmt* nodep) { visit((AstNode*)(nodep)); }
};

//######################################################################
// AstNRelinker -- Holds the state of a unlink so a new node can be
// added at the same point.

class AstNRelinker {
protected:
    friend class AstNode;
    enum RelinkWhatEn {
	RELINK_BAD, RELINK_NEXT, RELINK_OP1, RELINK_OP2, RELINK_OP3, RELINK_OP4
    };
    AstNode* m_oldp;	// The old node that was linked to this point in the tree
    AstNode* m_backp;
    RelinkWhatEn m_chg;
    AstNode** m_iterpp;
public:
    AstNRelinker() { m_oldp=NULL; m_backp=NULL; m_chg=RELINK_BAD; m_iterpp=NULL;}
    void relink(AstNode* newp);
    AstNode* oldp() const { return m_oldp; }
    void dump(std::ostream& str=std::cout) const;
};
inline std::ostream& operator<<(std::ostream& os, const AstNRelinker& rhs) { rhs.dump(os); return os;}

//######################################################################
// V3Hash -- Node hashing for V3Combine

class V3Hash {
    // A hash of a tree of nodes, consisting of 8 bits with the number of nodes in the hash
    // and 24 bit value hash of relevant information about the node.
    // A value of 0 is illegal
    uint32_t	m_both;
    static const uint32_t M24 = ((1<<24)-1);
    void setBoth(uint32_t depth, uint32_t hshval) {
	if (depth==0) depth=1;
	if (depth>255) depth=255;
	m_both = (depth<<24) | (hshval & M24);
    }
public:
    // METHODS
    bool isIllegal() const { return m_both==0; }
    uint32_t fullValue() const { return m_both; }
    uint32_t depth() const { return (m_both >> 24) & 255; }
    uint32_t hshval() const { return m_both & M24; }
    // OPERATORS
    inline bool operator== (const V3Hash& rh) const { return m_both==rh.m_both; }
    inline bool operator!= (const V3Hash& rh) const { return m_both!=rh.m_both; }
    inline bool operator< (const V3Hash& rh) const { return m_both<rh.m_both; }
    // CONSTRUCTORS
    class Illegal {};		// for creator type-overload selection
    class FullValue {};		// for creator type-overload selection
    explicit V3Hash(Illegal) { m_both=0; }
    // Saving and restoring inside a userp
    explicit V3Hash(VNUser u) { m_both=u.toInt(); }
    V3Hash operator+= (const V3Hash& rh) {
	setBoth(depth()+rh.depth(), (hshval()*31+rh.hshval()));
	return *this; };
    // Creating from raw data (sameHash functions)
    V3Hash() { setBoth(1,0); }
    // cppcheck-suppress noExplicitConstructor
    V3Hash(uint32_t val) { setBoth(1,val); }
    // cppcheck-suppress noExplicitConstructor
    V3Hash(const void* vp) { setBoth(1,cvtToHash(vp)); }
    // cppcheck-suppress noExplicitConstructor
    V3Hash(const string& name);
    V3Hash(V3Hash h1, V3Hash h2) {
	setBoth(1,h1.hshval()*31+h2.hshval()); }
    V3Hash(V3Hash h1, V3Hash h2, V3Hash h3) {
	setBoth(1,(h1.hshval()*31+h2.hshval())*31+h3.hshval()); }
    V3Hash(V3Hash h1, V3Hash h2, V3Hash h3, V3Hash h4) {
	setBoth(1,((h1.hshval()*31+h2.hshval())*31+h3.hshval())*31+h4.hshval()); }
};
std::ostream& operator<<(std::ostream& os, const V3Hash& rhs);

//######################################################################
// AstNode -- Base type of all Ast types

// Prefetch a node.
// The if() makes it faster, even though prefetch won't fault on null pointers
#define ASTNODE_PREFETCH(nodep) \
    { if (nodep) { VL_PREFETCH_RD(&(nodep->m_nextp)); VL_PREFETCH_RD(&(nodep->m_iterpp)); }}

class AstNode {
    // v ASTNODE_PREFETCH depends on below ordering of members
    AstNode*	m_nextp;	// Next peer in the parent's list
    AstNode*	m_backp;	// Node that points to this one (via next/op1/op2/...)
    AstNode*	m_op1p;		// Generic pointer 1
    AstNode*	m_op2p;		// Generic pointer 2
    AstNode*	m_op3p;		// Generic pointer 3
    AstNode*	m_op4p;		// Generic pointer 4
    AstNode**	m_iterpp;	// Pointer to node iterating on, change it if we replace this node.
    // ^ ASTNODE_PREFETCH depends on above ordering of members

    AstNode*	m_headtailp;	// When at begin/end of list, the opposite end of the list

    FileLine*	m_fileline;	// Where it was declared
    vluint64_t	m_editCount;	// When it was last edited
    static vluint64_t s_editCntGbl; // Global edit counter
    static vluint64_t s_editCntLast;// Global edit counter, last value for printing * near node #s

    AstNodeDType* m_dtypep;	// Data type of output or assignment (etc)

    AstNode*	m_clonep;	// Pointer to clone of/ source of this module (for *LAST* cloneTree() ONLY)
    int		m_cloneCnt;	// Mark of when userp was set
    static int	s_cloneCntGbl;	// Count of which userp is set

    // Attributes
    bool	m_didWidth:1;	// Did V3Width computation
    bool	m_doingWidth:1;	// Inside V3Width
    //		// Space for more bools here

    // This member ordering both allows 64 bit alignment and puts associated data together
    VNUser	m_user1u;	// Contains any information the user iteration routine wants
    uint32_t	m_user1Cnt;	// Mark of when userp was set
    uint32_t	m_user2Cnt;	// Mark of when userp was set
    VNUser	m_user2u;	// Contains any information the user iteration routine wants
    VNUser	m_user3u;	// Contains any information the user iteration routine wants
    uint32_t	m_user3Cnt;	// Mark of when userp was set
    uint32_t	m_user4Cnt;	// Mark of when userp was set
    VNUser	m_user4u;	// Contains any information the user iteration routine wants
    VNUser	m_user5u;	// Contains any information the user iteration routine wants
    uint32_t	m_user5Cnt;	// Mark of when userp was set

    // METHODS
    void	op1p(AstNode* nodep) { m_op1p = nodep; if (nodep) nodep->m_backp = this; }
    void	op2p(AstNode* nodep) { m_op2p = nodep; if (nodep) nodep->m_backp = this; }
    void	op3p(AstNode* nodep) { m_op3p = nodep; if (nodep) nodep->m_backp = this; }
    void	op4p(AstNode* nodep) { m_op4p = nodep; if (nodep) nodep->m_backp = this; }

    void	init();	// initialize value of AstNode
    void	iterateListBackwards(AstNVisitor& v);
private:
    AstNode*	cloneTreeIter();
    AstNode*	cloneTreeIterList();
    void	checkTreeIter(AstNode* backp);
    void	checkTreeIterList(AstNode* backp);
    bool        gateTreeIter() const;
    bool        sameTreeIter(const AstNode* node1p, const AstNode* node2p, bool ignNext, bool gateOnly) const;
    void	deleteTreeIter();
    void	deleteNode();
public:
    static void	relinkOneLink(AstNode*& pointpr, AstNode* newp);
    // cppcheck-suppress functionConst
    void	debugTreeChange(const char* prefix, int lineno, bool next);

protected:
    // CONSTUCTORS
    AstNode() {init(); }
    explicit AstNode(FileLine* fileline) {init(); m_fileline = fileline; }
    virtual AstNode* clone() = 0;	// Generally, cloneTree is what you want instead
    virtual void cloneRelink() {}
    void 	cloneRelinkTree();

    // METHODS
    void	setOp1p(AstNode* newp);		// Set non-list-type op1 to non-list element
    void	setOp2p(AstNode* newp);		// Set non-list-type op2 to non-list element
    void	setOp3p(AstNode* newp);		// Set non-list-type op3 to non-list element
    void	setOp4p(AstNode* newp);		// Set non-list-type op4 to non-list element

    void	setNOp1p(AstNode* newp) { if (newp) setOp1p(newp); }
    void	setNOp2p(AstNode* newp) { if (newp) setOp2p(newp); }
    void	setNOp3p(AstNode* newp) { if (newp) setOp3p(newp); }
    void	setNOp4p(AstNode* newp) { if (newp) setOp4p(newp); }

    void	addOp1p(AstNode* newp);		// Append newp to end of op1
    void	addOp2p(AstNode* newp);		// Append newp to end of op2
    void	addOp3p(AstNode* newp);		// Append newp to end of op3
    void	addOp4p(AstNode* newp);		// Append newp to end of op4

    void	addNOp1p(AstNode* newp) { if (newp) addOp1p(newp); }
    void	addNOp2p(AstNode* newp) { if (newp) addOp2p(newp); }
    void	addNOp3p(AstNode* newp) { if (newp) addOp3p(newp); }
    void	addNOp4p(AstNode* newp) { if (newp) addOp4p(newp); }

    void	clonep(AstNode* nodep) { m_clonep=nodep; m_cloneCnt=s_cloneCntGbl; }
    static void	cloneClearTree() { s_cloneCntGbl++; UASSERT_STATIC(s_cloneCntGbl,"Rollover"); }

public:
    // ACCESSORS
    virtual AstType	type() const = 0;
    const char*	typeName() const { return type().ascii(); }  // See also prettyTypeName
    AstNode*	nextp() const { return m_nextp; }
    AstNode*	backp() const { return m_backp; }
    AstNode*	op1p() const { return m_op1p; }
    AstNode*	op2p() const { return m_op2p; }
    AstNode*	op3p() const { return m_op3p; }
    AstNode*	op4p() const { return m_op4p; }
    AstNodeDType* dtypep() const { return m_dtypep; }
    AstNode*	clonep() const { return ((m_cloneCnt==s_cloneCntGbl)?m_clonep:NULL); }
    AstNode* firstAbovep() const {  // Returns NULL when second or later in list
        return ((backp() && backp()->nextp()!=this) ? backp() : NULL); }
    bool	brokeExists() const;
    bool	brokeExistsAbove() const;

    // CONSTRUCTORS
    virtual ~AstNode();
#ifdef VL_LEAK_CHECKS
    static void* operator new(size_t size);
    static void operator delete(void* obj, size_t size);
#endif

    // CONSTANT ACCESSORS
    static int	instrCountBranch() { return 4; }	///< Instruction cycles to branch
    static int	instrCountDiv() { return 10; }		///< Instruction cycles to divide
    static int	instrCountDpi() { return 1000; }	///< Instruction cycles to call user function
    static int	instrCountLd() { return 2; }		///< Instruction cycles to load memory
    static int	instrCountMul() { return 3; }		///< Instruction cycles to multiply integers
    static int	instrCountPli() { return 20; }		///< Instruction cycles to call pli routines
    static int	instrCountDouble() { return 8; }	///< Instruction cycles to convert or do floats
    static int	instrCountDoubleDiv() { return 40; }	///< Instruction cycles to divide floats
    static int	instrCountDoubleTrig() { return 200; }	///< Instruction cycles to do triganomics
    static int	instrCountString() { return 100; }	///< Instruction cycles to do string ops
    static int	instrCountCall() { return instrCountBranch()+10; }	///< Instruction cycles to call subroutine
    static int	instrCountTime() { return instrCountCall()+5; }		///< Instruction cycles to determine simulation time

    // ACCESSORS
    virtual string name() const { return ""; }
    virtual void name(const string& name) { this->v3fatalSrc("name() called on object without name() method"); }
    virtual void tag(const string& text) {}
    virtual string tag() const { return ""; }
    virtual string verilogKwd() const { return ""; }
    string 	shortName() const;	// Name with __PVT__ removed for concatenating scopes
    static string dedotName(const string& namein);	// Name with dots removed
    static string prettyName(const string& namein);	// Name for printing out to the user
    static string encodeName(const string& namein);	// Encode user name into internal C representation
    static string encodeNumber(vlsint64_t numin);	// Encode number into internal C representation
    static string vcdName(const string& namein); // Name for printing out to vcd files
    string	prettyName() const { return prettyName(name()); }
    string 	prettyTypeName() const;			// "VARREF" for error messages
    virtual string prettyOperatorName() const { return "operator "+prettyTypeName(); }
    FileLine*	fileline() const { return m_fileline; }
    void	fileline(FileLine* fl) { m_fileline=fl; }
    bool	width1() const;
    int		widthInstrs() const;
    void	didWidth(bool flag) { m_didWidth=flag; }
    bool	didWidth() const { return m_didWidth; }
    bool	didWidthAndSet() { if (didWidth()) return true; didWidth(true); return false;}
    void	doingWidth(bool flag) { m_doingWidth=flag; }
    bool	doingWidth() const { return m_doingWidth; }

    //TODO stomp these width functions out, and call via dtypep() instead
    int		width() const;
    int		widthMin() const;
    int		widthMinV() const { return v3Global.widthMinUsage()==VWidthMinUsage::VERILOG_WIDTH ? widthMin() : width(); }
    int		widthWords() const { return VL_WORDS_I(width()); }
    bool	isQuad() const { return (width()>VL_WORDSIZE && width()<=VL_QUADSIZE); }
    bool	isWide() const { return (width()>VL_QUADSIZE); }
    bool	isDouble() const;
    bool	isSigned() const;
    bool	isString() const;

    VNUser	user1u() const {
	// Slows things down measurably, so disabled by default
	//UASSERT_STATIC(AstUser1InUse::s_userBusy, "userp set w/o busy");
	return ((m_user1Cnt==AstUser1InUse::s_userCntGbl) ? m_user1u : VNUser(0));
    }
    AstNode*	user1p() const { return user1u().toNodep(); }
    void	user1u(const VNUser& user) { m_user1u=user; m_user1Cnt=AstUser1InUse::s_userCntGbl; }
    void	user1p(void* userp) { user1u(VNUser(userp)); }
    int		user1() const { return user1u().toInt(); }
    void	user1(int val) { user1u(VNUser(val)); }
    int		user1Inc(int val=1) { int v=user1(); user1(v+val); return v; }
    int		user1SetOnce() { int v=user1(); if (!v) user1(1); return v; } // Better for cache than user1Inc()
    static void	user1ClearTree() { AstUser1InUse::clear(); }  // Clear userp()'s across the entire tree

    VNUser	user2u() const {
	// Slows things down measurably, so disabled by default
	//UASSERT_STATIC(AstUser2InUse::s_userBusy, "userp set w/o busy");
	return ((m_user2Cnt==AstUser2InUse::s_userCntGbl) ? m_user2u : VNUser(0));
    }
    AstNode*	user2p() const { return user2u().toNodep(); }
    void	user2u(const VNUser& user) { m_user2u=user; m_user2Cnt=AstUser2InUse::s_userCntGbl; }
    void	user2p(void* userp) { user2u(VNUser(userp)); }
    int		user2() const { return user2u().toInt(); }
    void	user2(int val) { user2u(VNUser(val)); }
    int		user2Inc(int val=1) { int v=user2(); user2(v+val); return v; }
    int		user2SetOnce() { int v=user2(); if (!v) user2(1); return v; } // Better for cache than user2Inc()
    static void	user2ClearTree() { AstUser2InUse::clear(); }  // Clear userp()'s across the entire tree

    VNUser	user3u() const {
	// Slows things down measurably, so disabled by default
	//UASSERT_STATIC(AstUser3InUse::s_userBusy, "userp set w/o busy");
	return ((m_user3Cnt==AstUser3InUse::s_userCntGbl) ? m_user3u : VNUser(0));
    }
    AstNode*	user3p() const { return user3u().toNodep(); }
    void	user3u(const VNUser& user) { m_user3u=user; m_user3Cnt=AstUser3InUse::s_userCntGbl; }
    void	user3p(void* userp) { user3u(VNUser(userp)); }
    int		user3() const { return user3u().toInt(); }
    void	user3(int val) { user3u(VNUser(val)); }
    int		user3Inc(int val=1) { int v=user3(); user3(v+val); return v; }
    int		user3SetOnce() { int v=user3(); if (!v) user3(1); return v; } // Better for cache than user3Inc()
    static void	user3ClearTree() { AstUser3InUse::clear(); }  // Clear userp()'s across the entire tree

    VNUser	user4u() const {
	// Slows things down measurably, so disabled by default
	//UASSERT_STATIC(AstUser4InUse::s_userBusy, "userp set w/o busy");
	return ((m_user4Cnt==AstUser4InUse::s_userCntGbl) ? m_user4u : VNUser(0));
    }
    AstNode*	user4p() const { return user4u().toNodep(); }
    void	user4u(const VNUser& user) { m_user4u=user; m_user4Cnt=AstUser4InUse::s_userCntGbl; }
    void	user4p(void* userp) { user4u(VNUser(userp)); }
    int		user4() const { return user4u().toInt(); }
    void	user4(int val) { user4u(VNUser(val)); }
    int		user4Inc(int val=1) { int v=user4(); user4(v+val); return v; }
    int		user4SetOnce() { int v=user4(); if (!v) user4(1); return v; } // Better for cache than user4Inc()
    static void	user4ClearTree() { AstUser4InUse::clear(); }  // Clear userp()'s across the entire tree

    VNUser	user5u() const {
	// Slows things down measurably, so disabled by default
	//UASSERT_STATIC(AstUser5InUse::s_userBusy, "userp set w/o busy");
	return ((m_user5Cnt==AstUser5InUse::s_userCntGbl) ? m_user5u : VNUser(0));
    }
    AstNode*	user5p() const { return user5u().toNodep(); }
    void	user5u(const VNUser& user) { m_user5u=user; m_user5Cnt=AstUser5InUse::s_userCntGbl; }
    void	user5p(void* userp) { user5u(VNUser(userp)); }
    int		user5() const { return user5u().toInt(); }
    void	user5(int val) { user5u(VNUser(val)); }
    int		user5Inc(int val=1) { int v=user5(); user5(v+val); return v; }
    int		user5SetOnce() { int v=user5(); if (!v) user5(1); return v; } // Better for cache than user5Inc()
    static void	user5ClearTree() { AstUser5InUse::clear(); }  // Clear userp()'s across the entire tree

    vluint64_t	editCount() const { return m_editCount; }
    void	editCountInc() { m_editCount = ++s_editCntGbl; }  // Preincrement, so can "watch AstNode::s_editCntGbl=##"
    static vluint64_t	editCountLast() { return s_editCntLast; }
    static vluint64_t	editCountGbl() { return s_editCntGbl; }
    static void		editCountSetLast() { s_editCntLast = editCountGbl(); }

    // ACCESSORS for specific types
    // Alas these can't be virtual or they break when passed a NULL
    bool isZero() const;
    bool isOne() const;
    bool isNeqZero() const;
    bool isAllOnes() const;
    bool isAllOnesV() const;  // Verilog width rules apply

    // METHODS - data type changes especially for initial creation
    void	dtypep(AstNodeDType* nodep) { if (m_dtypep != nodep) { m_dtypep = nodep; editCountInc(); } }
    void	dtypeFrom(AstNode* fromp) { if (fromp) { dtypep(fromp->dtypep()); }}
    void	dtypeChgSigned(bool flag=true);
    void	dtypeChgWidth(int width, int widthMin);
    void	dtypeChgWidthSigned(int width, int widthMin, AstNumeric numeric);
    void	dtypeSetBitSized(int width, int widthMin, AstNumeric numeric) { dtypep(findBitDType(width,widthMin,numeric)); }
    void	dtypeSetLogicSized(int width, int widthMin, AstNumeric numeric) { dtypep(findLogicDType(width,widthMin,numeric)); }
    void	dtypeSetLogicBool()	{ dtypep(findLogicBoolDType()); }
    void	dtypeSetDouble()	{ dtypep(findDoubleDType()); }
    void	dtypeSetString()	{ dtypep(findStringDType()); }
    void	dtypeSetSigned32()	{ dtypep(findSigned32DType()); }
    void	dtypeSetUInt32()	{ dtypep(findUInt32DType()); }  // Twostate
    void	dtypeSetUInt64()	{ dtypep(findUInt64DType()); }  // Twostate

    // Data type locators
    AstNodeDType* findLogicBoolDType()	{ return findBasicDType(AstBasicDTypeKwd::LOGIC); }
    AstNodeDType* findDoubleDType()	{ return findBasicDType(AstBasicDTypeKwd::DOUBLE); }
    AstNodeDType* findStringDType()	{ return findBasicDType(AstBasicDTypeKwd::STRING); }
    AstNodeDType* findSigned32DType()	{ return findBasicDType(AstBasicDTypeKwd::INTEGER); }
    AstNodeDType* findUInt32DType()	{ return findBasicDType(AstBasicDTypeKwd::UINT32); }  // Twostate
    AstNodeDType* findUInt64DType()	{ return findBasicDType(AstBasicDTypeKwd::UINT64); }  // Twostate
    AstNodeDType* findBitDType(int width, int widthMin, AstNumeric numeric) const;
    AstNodeDType* findLogicDType(int width, int widthMin, AstNumeric numeric) const;
    AstNodeDType* findLogicRangeDType(VNumRange range, int widthMin, AstNumeric numeric) const;
    AstNodeDType* findBasicDType(AstBasicDTypeKwd kwd) const;
    AstBasicDType* findInsertSameDType(AstBasicDType* nodep);

    // METHODS - dump and error
    void        v3errorEnd(std::ostringstream& str) const;
    void        v3errorEndFatal(std::ostringstream& str) const VL_ATTR_NORETURN;
    string	warnMore() const;
    virtual void dump(std::ostream& str=std::cout);
    void	dumpGdb(); // For GDB only
    void	dumpGdbHeader() const;

    // METHODS - Tree modifications
    static AstNode* addNext(AstNode* nodep, AstNode* newp);	// Returns nodep, adds newp to end of nodep's list
    static AstNode* addNextNull(AstNode* nodep, AstNode* newp);	// Returns nodep, adds newp (maybe NULL) to end of nodep's list
    inline AstNode* addNext(AstNode* newp) { return addNext(this, newp); }
    inline AstNode* addNextNull(AstNode* newp) { return addNextNull(this, newp); }
    void addNextHere(AstNode* newp);  // Insert newp at this->nextp
    void	addPrev(AstNode* newp) { replaceWith(newp); newp->addNext(this); }
    void	addHereThisAsNext(AstNode* newp); // Adds at old place of this, this becomes next
    void	replaceWith(AstNode* newp);	// Replace current node in tree with new node
    AstNode*	unlinkFrBack(AstNRelinker* linkerp=NULL);  // Unlink this from whoever points to it.
    // Unlink this from whoever points to it, keep entire next list with unlinked node
    AstNode*    unlinkFrBackWithNext(AstNRelinker* linkerp=NULL);
    void	swapWith(AstNode* bp);
    void	relink(AstNRelinker* linkerp);	// Generally use linker->relink() instead
    void	cloneRelinkNode() { cloneRelink(); }
    // Iterate and insert - assumes tree format
    virtual void addNextStmt(AstNode* newp, AstNode* belowp);  // When calling, "this" is second argument
    virtual void addBeforeStmt(AstNode* newp, AstNode* belowp);  // When calling, "this" is second argument

    // METHODS - Iterate on a tree
    AstNode*	cloneTree(bool cloneNextLink);
    bool	gateTree() { return gateTreeIter(); }  // Is tree isGateOptimizable?
    bool        sameTree(const AstNode* node2p) const;  // Does tree of this == node2p?
    bool        sameGateTree(const AstNode* node2p) const;  // Does tree of this == node2p?, not allowing non-isGateOptimizable
    void	deleteTree();	// Always deletes the next link
    void	checkTree();  // User Interface version
    void	checkIter() const;
    void	clearIter() { m_iterpp=NULL; }
    void        dumpPtrs(std::ostream& str=std::cout) const;
    void        dumpTree(std::ostream& str=std::cout, const string& indent="    ", int maxDepth=0);
    void	dumpTree(const string& indent, int maxDepth=0) { dumpTree(cout,indent,maxDepth); }
    void	dumpTreeGdb(); // For GDB only
    void        dumpTreeAndNext(std::ostream& str=std::cout, const string& indent="    ", int maxDepth=0);
    void	dumpTreeFile(const string& filename, bool append=false, bool doDump=true);
    static void	dumpTreeFileGdb(const char* filenamep=NULL);

    // METHODS - queries
    virtual bool isPure() const { return true; }	// Else a $display, etc, that must be ordered with other displays
    virtual bool isBrancher() const { return false; }	// Changes control flow, disable some optimizations
    virtual bool isGateOptimizable() const { return true; }	// Else a AstTime etc that can't be pushed out
    // GateDedupable is a slightly larger superset of GateOptimzable (eg, AstNodeIf)
    virtual bool isGateDedupable() const { return isGateOptimizable(); }
    virtual bool isSubstOptimizable() const { return true; }	// Else a AstTime etc that can't be substituted out
    virtual bool isPredictOptimizable() const { return true; }	// Else a AstTime etc which output can't be predicted from input
    virtual bool isOutputter() const { return false; }	// Else creates output or exits, etc, not unconsumed
    // isUnlikely handles $stop or similar statement which means an above IF statement is unlikely to be taken
    virtual bool isUnlikely() const { return false; }
    virtual int  instrCount() const { return 0; }
    virtual V3Hash sameHash() const { return V3Hash(V3Hash::Illegal()); }  // Not a node that supports it
    virtual bool same(const AstNode*) const { return true; }
    virtual bool hasDType() const { return false; }	// Iff has a data type; dtype() must be non null
    virtual AstNodeDType* getChildDTypep() const { return NULL; } // Iff has a non-null childDTypep(), as generic node function
    // Another AstNode* may have a pointer into this node, other then normal front/back/etc.
    virtual bool maybePointedTo() const { return false; }
    virtual const char* broken() const { return NULL; }

    // INVOKERS
    virtual void accept(AstNVisitor& v) = 0;
    void	iterate(AstNVisitor& v) { this->accept(v); } 	  // Does this; excludes following this->next
    void	iterateAndNext(AstNVisitor& v);
    void	iterateAndNextConst(AstNVisitor& v);
    void	iterateChildren(AstNVisitor& v);  // Excludes following this->next
    void	iterateChildrenBackwards(AstNVisitor& v);  // Excludes following this->next
    void	iterateChildrenConst(AstNVisitor& v);  // Excludes following this->next
    AstNode*	iterateSubtreeReturnEdits(AstNVisitor& v);  // Return edited nodep; see comments in V3Ast.cpp

    // CONVERSION
#include "V3Ast__gen_interface.h"	// From ./astgen
    // Things like:
    //  AstAlways*	castAlways();
};

inline std::ostream& operator<<(std::ostream& os, AstNode* rhs) { if (!rhs) os<<"NULL"; else rhs->dump(os); return os; }
inline void AstNRelinker::relink(AstNode* newp) { newp->AstNode::relink(this); }

//######################################################################
//######################################################################
//=== AstNode* : Derived generic node types

#define ASTNODE_BASE_FUNCS(name)	\
    virtual ~Ast ##name() {} \
    Ast ##name * cloneTree(bool cloneNext) { return static_cast<Ast ##name *>(AstNode::cloneTree(cloneNext)); } \
    Ast ##name * clonep() const { return static_cast<Ast ##name *>(AstNode::clonep()); }

class AstNodeMath : public AstNode {
    // Math -- anything that's part of an expression tree
public:
    explicit AstNodeMath(FileLine* fl)
	: AstNode(fl) {}
    ASTNODE_BASE_FUNCS(NodeMath)
    // METHODS
    virtual bool hasDType() const { return true; }
    virtual string emitVerilog() = 0;  /// Format string for verilog writing; see V3EmitV
    virtual string emitC() = 0;
    virtual string emitSimpleOperator() { return ""; }
    virtual bool cleanOut() = 0; // True if output has extra upper bits zero
    // Someday we will generically support data types on every math node
    // Until then isOpaque indicates we shouldn't constant optimize this node type
    bool isOpaque() { return VN_IS(this, CvtPackString); }
};

class AstNodeTermop : public AstNodeMath {
    // Terminal operator -- a operator with no "inputs"
public:
    explicit AstNodeTermop(FileLine* fl)
	: AstNodeMath(fl) {}
    ASTNODE_BASE_FUNCS(NodeTermop)
    // Know no children, and hot function, so skip iterator for speed
    // See checkTreeIter also that asserts no children
    // cppcheck-suppress functionConst
    void iterateChildren(AstNVisitor& v) { }
};

class AstNodeUniop : public AstNodeMath {
    // Unary math
public:
    AstNodeUniop(FileLine* fl, AstNode* lhsp)
	: AstNodeMath(fl) {
	dtypeFrom(lhsp);
	setOp1p(lhsp); }
    ASTNODE_BASE_FUNCS(NodeUniop)
    AstNode*	lhsp() 	const { return op1p(); }
    void	lhsp(AstNode* nodep)  { return setOp1p(nodep); }
    // METHODS
    virtual void numberOperate(V3Number& out, const V3Number& lhs) = 0; // Set out to evaluation of a AstConst'ed lhs
    virtual bool cleanLhs() = 0;
    virtual bool sizeMattersLhs() = 0; // True if output result depends on lhs size
    virtual bool doubleFlavor() const { return false; }	// D flavor of nodes with both flavors?
    virtual bool signedFlavor() const { return false; }	// Signed flavor of nodes with both flavors?
    virtual bool stringFlavor() const { return false; }	// N flavor of nodes with both flavors?
    virtual int instrCount()	const { return widthInstrs(); }
    virtual V3Hash sameHash() const { return V3Hash(); }
    virtual bool same(const AstNode*) const { return true; }
};

class AstNodeBiop : public AstNodeMath {
    // Binary math
public:
    AstNodeBiop(FileLine* fl, AstNode* lhs, AstNode* rhs)
	: AstNodeMath(fl) {
	setOp1p(lhs); setOp2p(rhs); }
    ASTNODE_BASE_FUNCS(NodeBiop)
    virtual AstNode* cloneType(AstNode* lhsp, AstNode* rhsp)=0;	// Clone single node, just get same type back.
    // ACCESSORS
    AstNode*	lhsp() 	const { return op1p(); }
    AstNode*	rhsp() 	const { return op2p(); }
    void	lhsp(AstNode* nodep)  { return setOp1p(nodep); }
    void	rhsp(AstNode* nodep)  { return setOp2p(nodep); }
    // METHODS
    virtual void numberOperate(V3Number& out, const V3Number& lhs, const V3Number& rhs) = 0; // Set out to evaluation of a AstConst'ed
    virtual bool cleanLhs() = 0; // True if LHS must have extra upper bits zero
    virtual bool cleanRhs() = 0; // True if RHS must have extra upper bits zero
    virtual bool sizeMattersLhs() = 0; // True if output result depends on lhs size
    virtual bool sizeMattersRhs() = 0; // True if output result depends on rhs size
    virtual bool doubleFlavor() const { return false; }	// D flavor of nodes with both flavors?
    virtual bool signedFlavor() const { return false; }	// Signed flavor of nodes with both flavors?
    virtual bool stringFlavor() const { return false; }	// N flavor of nodes with both flavors?
    virtual int instrCount()	const { return widthInstrs(); }
    virtual V3Hash sameHash() const { return V3Hash(); }
    virtual bool same(const AstNode*) const { return true; }
};

class AstNodeTriop : public AstNodeMath {
    // Trinary math
public:
    AstNodeTriop(FileLine* fl, AstNode* lhs, AstNode* rhs, AstNode* ths)
	: AstNodeMath(fl) {
	setOp1p(lhs); setOp2p(rhs); setOp3p(ths); }
    ASTNODE_BASE_FUNCS(NodeTriop)
    AstNode*	lhsp() 	const { return op1p(); }
    AstNode*	rhsp() 	const { return op2p(); }
    AstNode*	thsp() 	const { return op3p(); }
    void	lhsp(AstNode* nodep)  { return setOp1p(nodep); }
    void	rhsp(AstNode* nodep)  { return setOp2p(nodep); }
    void	thsp(AstNode* nodep)  { return setOp3p(nodep); }
    // METHODS
    // Set out to evaluation of a AstConst'ed
    virtual void numberOperate(V3Number& out, const V3Number& lhs,
                               const V3Number& rhs, const V3Number& ths) = 0;
    virtual bool cleanLhs() = 0; // True if LHS must have extra upper bits zero
    virtual bool cleanRhs() = 0; // True if RHS must have extra upper bits zero
    virtual bool cleanThs() = 0; // True if THS must have extra upper bits zero
    virtual bool sizeMattersLhs() = 0; // True if output result depends on lhs size
    virtual bool sizeMattersRhs() = 0; // True if output result depends on rhs size
    virtual bool sizeMattersThs() = 0; // True if output result depends on ths size
    virtual int instrCount()	const { return widthInstrs(); }
    virtual V3Hash sameHash() const { return V3Hash(); }
    virtual bool same(const AstNode*) const { return true; }
};

class AstNodeBiCom : public AstNodeBiop {
    // Binary math with commutative properties
public:
    AstNodeBiCom(FileLine* fl, AstNode* lhs, AstNode* rhs)
	: AstNodeBiop(fl, lhs, rhs) {}
    ASTNODE_BASE_FUNCS(NodeBiCom)
};

class AstNodeBiComAsv : public AstNodeBiCom {
    // Binary math with commutative & associative properties
public:
    AstNodeBiComAsv(FileLine* fl, AstNode* lhs, AstNode* rhs)
	: AstNodeBiCom(fl, lhs, rhs) {}
    ASTNODE_BASE_FUNCS(NodeBiComAsv)
};
class AstNodeCond : public AstNodeTriop {
public:
    AstNodeCond(FileLine* fl, AstNode* condp, AstNode* expr1p, AstNode* expr2p)
	: AstNodeTriop(fl, condp, expr1p, expr2p) {
	if (expr1p) dtypeFrom(expr1p);
	else if (expr2p) dtypeFrom(expr2p);
    }
    ASTNODE_BASE_FUNCS(NodeCond)
    virtual void numberOperate(V3Number& out, const V3Number& lhs, const V3Number& rhs, const V3Number& ths) {
	if (lhs.isNeqZero()) out.opAssign(rhs); else out.opAssign(ths); }
    AstNode*	condp() 	const { return op1p(); }	// op1 = Condition
    AstNode*	expr1p() 	const { return op2p(); }	// op2 = If true...
    AstNode*	expr2p() 	const { return op3p(); }	// op3 = If false...
    virtual string emitVerilog() { return "%k(%l %f? %r %k: %t)"; }
    virtual string emitC() { return "VL_COND_%nq%lq%rq%tq(%nw,%lw,%rw,%tw, %P, %li, %ri, %ti)"; }
    virtual bool cleanOut() { return false; } // clean if e1 & e2 clean
    virtual bool cleanLhs() { return true; }
    virtual bool cleanRhs() { return false; } virtual bool cleanThs() { return false; } // Propagates up
    virtual bool sizeMattersLhs() { return false; } virtual bool sizeMattersRhs() { return false; }
    virtual bool sizeMattersThs() { return false; }
    virtual int instrCount()	const { return instrCountBranch(); }
    virtual AstNode* cloneType(AstNode* condp, AstNode* expr1p, AstNode* expr2p) = 0;
};

class AstNodePreSel : public AstNode {
    // Something that becomes an AstSel
public:
    AstNodePreSel(FileLine* fl, AstNode* lhs, AstNode* rhs, AstNode* ths)
	: AstNode(fl) {
	setOp1p(lhs); setOp2p(rhs); setNOp3p(ths); }
    ASTNODE_BASE_FUNCS(NodePreSel)
    AstNode*	lhsp() 	const { return op1p(); }
    AstNode*	fromp() const { return lhsp(); }
    AstNode*	rhsp() 	const { return op2p(); }
    AstNode*	thsp() 	const { return op3p(); }
    AstAttrOf* attrp() const { return VN_CAST(op4p(), AttrOf); }
    void	lhsp(AstNode* nodep)  { return setOp1p(nodep); }
    void	rhsp(AstNode* nodep)  { return setOp2p(nodep); }
    void	thsp(AstNode* nodep)  { return setOp3p(nodep); }
    void	attrp(AstAttrOf* nodep)  { return setOp4p((AstNode*)nodep); }
    // METHODS
    virtual V3Hash sameHash() const { return V3Hash(); }
    virtual bool same(const AstNode*) const { return true; }
};

class AstNodeStmt : public AstNode {
    // Statement -- anything that's directly under a function
public:
    explicit AstNodeStmt(FileLine* fl)
	: AstNode(fl) {}
    ASTNODE_BASE_FUNCS(NodeStmt)
    // METHODS
    virtual void addNextStmt(AstNode* newp, AstNode* belowp);  // Stop statement searchback here
    virtual void addBeforeStmt(AstNode* newp, AstNode* belowp);  // Stop statement searchback here
};

class AstNodeAssign : public AstNodeStmt {
public:
    AstNodeAssign(FileLine* fl, AstNode* lhsp, AstNode* rhsp)
	: AstNodeStmt(fl) {
	setOp1p(rhsp); setOp2p(lhsp);
	dtypeFrom(lhsp);
    }
    ASTNODE_BASE_FUNCS(NodeAssign)
    virtual AstNode*	cloneType(AstNode* lhsp, AstNode* rhsp)=0;	// Clone single node, just get same type back.
    // So iteration hits the RHS which is "earlier" in execution order, it's op1, not op2
    AstNode* rhsp()		const { return op1p(); }	// op1 = Assign from
    AstNode* lhsp()		const { return op2p(); }	// op2 = Assign to
    void rhsp(AstNode* np) { setOp1p(np); }
    void lhsp(AstNode* np) { setOp2p(np); }
    virtual bool hasDType() const { return true; }
    virtual bool cleanRhs() { return true; }
    virtual int  instrCount() const { return widthInstrs(); }
    virtual V3Hash sameHash() const { return V3Hash(); }
    virtual bool same(const AstNode*) const { return true; }
    virtual string verilogKwd() const { return "="; }
    virtual bool brokeLhsMustBeLvalue() const = 0;
};

class AstNodeFor : public AstNodeStmt {
public:
    AstNodeFor(FileLine* fileline, AstNode* initsp, AstNode* condp,
	       AstNode* incsp, AstNode* bodysp)
	: AstNodeStmt(fileline) {
	addNOp1p(initsp); setOp2p(condp); addNOp3p(incsp); addNOp4p(bodysp);
    }
    ASTNODE_BASE_FUNCS(NodeFor)
    AstNode*	initsp()	const { return op1p(); }	// op1= initial statements
    AstNode*	condp()		const { return op2p(); }	// op2= condition to continue
    AstNode*	incsp()		const { return op3p(); }	// op3= increment statements
    AstNode*	bodysp()	const { return op4p(); }	// op4= body of loop
    virtual bool isGateOptimizable() const { return false; }
    virtual int  instrCount() const { return instrCountBranch(); }
    virtual V3Hash sameHash() const { return V3Hash(); }
    virtual bool same(const AstNode* samep) const { return true; }
};

class AstNodeIf : public AstNodeStmt {
private:
    AstBranchPred	m_branchPred;	// Branch prediction as taken/untaken?
public:
    AstNodeIf(FileLine* fl, AstNode* condp, AstNode* ifsp, AstNode* elsesp)
	: AstNodeStmt(fl) {
	setOp1p(condp); addNOp2p(ifsp); addNOp3p(elsesp);
    }
    ASTNODE_BASE_FUNCS(NodeIf)
    AstNode*	condp()		const { return op1p(); }	// op1 = condition
    AstNode*	ifsp()		const { return op2p(); }	// op2 = list of true statements
    AstNode*	elsesp()	const { return op3p(); }	// op3 = list of false statements
    void	condp(AstNode* newp)		{ setOp1p(newp); }
    void	addIfsp(AstNode* newp)		{ addOp2p(newp); }
    void	addElsesp(AstNode* newp)	{ addOp3p(newp); }
    virtual bool isGateOptimizable() const { return false; }
    virtual bool isGateDedupable() const { return true; }
    virtual int  instrCount() const { return instrCountBranch(); }
    virtual V3Hash sameHash() const { return V3Hash(); }
    virtual bool same(const AstNode* samep) const { return true; }
    void    branchPred(AstBranchPred flag) { m_branchPred = flag; }
    AstBranchPred branchPred() const { return m_branchPred; }
};

class AstNodeCase : public AstNodeStmt {
public:
    AstNodeCase(FileLine* fl, AstNode* exprp, AstNode* casesp)
	: AstNodeStmt(fl) {
	setOp1p(exprp); addNOp2p(casesp);
    }
    ASTNODE_BASE_FUNCS(NodeCase)
    virtual int   instrCount()	const { return instrCountBranch(); }
    AstNode*	  exprp()	const { return op1p(); }	// op1 = case condition <expression>
    AstCaseItem* itemsp() const { return VN_CAST(op2p(), CaseItem); }  // op2 = list of case expressions
    AstNode*	  notParallelp() const { return op3p(); }	// op3 = assertion code for non-full case's
    void addItemsp(AstNode* nodep) { addOp2p(nodep); }
    void addNotParallelp(AstNode* nodep) { setOp3p(nodep); }
};

class AstNodeSenItem : public AstNode {
    // An AstSenItem or AstSenGate
public:
    explicit AstNodeSenItem(FileLine* fl) : AstNode(fl) {}
    ASTNODE_BASE_FUNCS(NodeSenItem)
    virtual bool isClocked() const = 0;
    virtual bool isCombo() const = 0;
    virtual bool isInitial() const = 0;
    virtual bool isSettle() const = 0;
    virtual bool isNever() const = 0;
};

class AstNodeVarRef : public AstNodeMath {
    // An AstVarRef or AstVarXRef
private:
    bool	m_lvalue;	// Left hand side assignment
    AstVar*	m_varp;		// [AfterLink] Pointer to variable itself
    AstVarScope* m_varScopep;	// Varscope for hierarchy
    AstPackage*	m_packagep;	// Package hierarchy
    string	m_name;		// Name of variable
    string	m_hiername;	// Scope converted into name-> for emitting
    bool	m_hierThis;	// Hiername points to "this" function
    void init();
public:
    AstNodeVarRef(FileLine* fl, const string& name, bool lvalue)
	: AstNodeMath(fl), m_lvalue(lvalue), m_varp(NULL), m_varScopep(NULL),
	  m_packagep(NULL), m_name(name), m_hierThis(false) {
	init();
    }
    AstNodeVarRef(FileLine* fl, const string& name, AstVar* varp, bool lvalue)
	: AstNodeMath(fl), m_lvalue(lvalue), m_varp(varp), m_varScopep(NULL),
	  m_packagep(NULL), m_name(name), m_hierThis(false) {
	// May have varp==NULL
	init();
    }
    ASTNODE_BASE_FUNCS(NodeVarRef)
    virtual bool hasDType() const { return true; }
    virtual const char* broken() const;
    virtual int instrCount() const { return widthInstrs(); }
    virtual void cloneRelink();
    virtual string name()	const { return m_name; }		// * = Var name
    virtual void name(const string& name) { m_name = name; }
    bool	lvalue() const { return m_lvalue; }
    void	lvalue(bool lval) { m_lvalue=lval; }  // Avoid using this; Set in constructor
    AstVar*	varp() const { return m_varp; }				// [After Link] Pointer to variable
    void  	varp(AstVar* varp) { m_varp=varp; }
    AstVarScope*	varScopep() const { return m_varScopep; }
    void	varScopep(AstVarScope* varscp) { m_varScopep=varscp; }
    string hiername() const { return m_hiername; }
    void hiername(const string& hn) { m_hiername = hn; }
    bool hierThis() const { return m_hierThis; }
    void hierThis(bool flag) { m_hierThis = flag; }
    AstPackage* packagep() const { return m_packagep; }
    void packagep(AstPackage* nodep) { m_packagep=nodep; }
    // Know no children, and hot function, so skip iterator for speed
    // See checkTreeIter also that asserts no children
    // cppcheck-suppress functionConst
    void iterateChildren(AstNVisitor& v) { }
};

class AstNodeText : public AstNode {
private:
    string	m_text;
public:
    // Node that simply puts text into the output stream
    AstNodeText(FileLine* fileline, const string& textp)
	: AstNode(fileline) {
	m_text = textp;	// Copy it
    }
    ASTNODE_BASE_FUNCS(NodeText)
    virtual void dump(std::ostream& str=std::cout);
    virtual V3Hash sameHash() const { return V3Hash(text()); }
    virtual bool same(const AstNode* samep) const {
	const AstNodeText* asamep = static_cast<const AstNodeText*>(samep);
	return text() == asamep->text(); }
    const string& text() const { return m_text; }
};

class AstNodeDType : public AstNode {
    // Ideally width() would migrate to BasicDType as that's where it makes sense,
    // but it's currently so prevalent in the code we leave it here.
    // Note the below members are included in AstTypeTable::Key lookups
private:
    int		m_width;	// (also in AstTypeTable::Key) Bit width of operation
    int		m_widthMin;	// (also in AstTypeTable::Key) If unsized, bitwidth of minimum implementation
    AstNumeric	m_numeric;	// (also in AstTypeTable::Key) Node is signed
    // Other members
    bool	m_generic;	// Simple globally referenced type, don't garbage collect
    static int	s_uniqueNum;	// Unique number assigned to each dtype during creation for IEEE matching
public:
    // CONSTRUCTORS
    explicit AstNodeDType(FileLine* fl) : AstNode(fl) {
	m_width=0; m_widthMin=0; m_generic=false;
    }
    ASTNODE_BASE_FUNCS(NodeDType)
    // ACCESSORS
    virtual void dump(std::ostream& str);
    virtual void dumpSmall(std::ostream& str);
    virtual bool hasDType() const { return true; }
    virtual AstBasicDType* basicp() const = 0;  // (Slow) recurse down to find basic data type
    virtual AstNodeDType* skipRefp() const = 0;  // recurses over typedefs/const/enum to next non-typeref type
    virtual AstNodeDType* skipRefToConstp() const = 0;  // recurses over typedefs to next non-typeref-or-const type
    virtual AstNodeDType* skipRefToEnump() const = 0;  // recurses over typedefs/const to next non-typeref-or-enum/struct type
    virtual int widthAlignBytes() const = 0; // (Slow) recurses - Structure alignment 1,2,4 or 8 bytes (arrays affect this)
    virtual int widthTotalBytes() const = 0; // (Slow) recurses - Width in bytes rounding up 1,2,4,8,12,...
    virtual bool maybePointedTo() const { return true; }
    virtual AstNodeDType* virtRefDTypep() const { return NULL; } // Iff has a non-null refDTypep(), as generic node function
    virtual void virtRefDTypep(AstNodeDType* nodep) { }	// Iff has refDTypep(), set as generic node function
    virtual bool similarDType(AstNodeDType* samep) const = 0;  // Assignable equivalence.  Call skipRefp() on this and samep before calling
    virtual AstNodeDType* subDTypep() const { return NULL; }  // Iff has a non-null subDTypep(), as generic node function
    virtual bool isFourstate() const;
    //
    // Changing the width may confuse the data type resolution, so must clear TypeTable cache after use.
    void widthForce(int width, int sized) { m_width=width; m_widthMin=sized; }
    // For backward compatibility inherit width and signing from the subDType/base type
    void widthFromSub(AstNodeDType* nodep) { m_width=nodep->m_width; m_widthMin=nodep->m_widthMin; m_numeric=nodep->m_numeric; }
    //
    int	width() const { return m_width; }
    void numeric(AstNumeric flag) { m_numeric = flag; }
    bool isSigned() const { return m_numeric.isSigned(); }
    bool isNosign() const { return m_numeric.isNosign(); }
    AstNumeric numeric() const { return m_numeric; }
    int	widthWords() const { return VL_WORDS_I(width()); }
    int widthMin() const {  // If sized, the size, if unsized the min digits to represent it
        return m_widthMin?m_widthMin:m_width; }
    int widthPow2() const;
    void widthMinFromWidth() { m_widthMin = m_width; }
    bool widthSized() const { return !m_widthMin || m_widthMin==m_width; }
    bool generic() const { return m_generic; }
    void generic(bool flag) { m_generic = flag; }
    AstNodeDType* dtypeDimensionp(int depth);
    std::pair<uint32_t,uint32_t> dimensions(bool includeBasic);
    uint32_t	arrayUnpackedElements();	// 1, or total multiplication of all dimensions
    static int uniqueNumInc() { return ++s_uniqueNum; }
    const char* charIQWN() const { return (isString() ? "N" : isWide() ? "W" : isQuad() ? "Q" : "I"); }
};

class AstNodeClassDType : public AstNodeDType {
private:
    // TYPES
    typedef std::map<string,AstMemberDType*> MemberNameMap;
    // MEMBERS
    bool		m_packed;
    bool		m_isFourstate;
    MemberNameMap	m_members;
public:
    AstNodeClassDType(FileLine* fl, AstNumeric numericUnpack)
	: AstNodeDType(fl) {
	// AstNumeric::NOSIGN overloaded to indicate not packed
	m_packed = (numericUnpack != AstNumeric::NOSIGN);
        m_isFourstate = false;  // V3Width computes
	numeric(numericUnpack.isSigned() ? AstNumeric::SIGNED : AstNumeric::UNSIGNED);
    }
    ASTNODE_BASE_FUNCS(NodeClassDType)
    virtual const char* broken() const;
    virtual void dump(std::ostream& str);
    // For basicp() we reuse the size to indicate a "fake" basic type of same size
    virtual AstBasicDType* basicp() const {
        return (isFourstate()
                ? VN_CAST(findLogicDType(width(),width(),numeric()), BasicDType)
                : VN_CAST(findBitDType(width(),width(),numeric()), BasicDType)); }
    virtual AstNodeDType* skipRefp() const { return (AstNodeDType*)this; }
    virtual AstNodeDType* skipRefToConstp() const { return (AstNodeDType*)this; }
    virtual AstNodeDType* skipRefToEnump() const { return (AstNodeDType*)this; }
    virtual int widthAlignBytes() const; // (Slow) recurses - Structure alignment 1,2,4 or 8 bytes (arrays affect this)
    virtual int widthTotalBytes() const; // (Slow) recurses - Width in bytes rounding up 1,2,4,8,12,...
    // op1 = members
    virtual bool similarDType(AstNodeDType* samep) const {
	return this==samep;  // We don't compare members, require exact equivalence
    }
    AstMemberDType* membersp() const { return VN_CAST(op1p(), MemberDType); }  // op1 = AstMember list
    void addMembersp(AstNode* nodep) { addNOp1p(nodep); }
    bool packed() const { return m_packed; }
    bool packedUnsup() const { return true; }  // packed() but as don't support unpacked, presently all structs
    void isFourstate(bool flag) { m_isFourstate = flag; }
    virtual bool isFourstate() const { return m_isFourstate; }
    void clearCache() { m_members.clear(); }
    void repairMemberCache();
    AstMemberDType* findMember(const string& name) const {
	MemberNameMap::const_iterator it = m_members.find(name);
	return (it==m_members.end()) ? NULL : it->second;
    }
    int lsb() const { return 0; }
    int msb() const { return dtypep()->width()-1; }  // Packed classes look like arrays
    VNumRange declRange() const { return VNumRange(msb(), lsb(), false); }
};

class AstNodeArrayDType : public AstNodeDType {
    // Array data type, ie "some_dtype var_name [2:0]"
    // Children: DTYPE (moved to refDTypep() in V3Width)
    // Children: RANGE (array bounds)
private:
    AstNodeDType*	m_refDTypep;	// Elements of this type (after widthing)
    AstNode*	rangenp() const { return op2p(); }	// op2 = Array(s) of variable
public:
    explicit AstNodeArrayDType(FileLine* fl) : AstNodeDType(fl) {
	m_refDTypep = NULL;
    }
    ASTNODE_BASE_FUNCS(NodeArrayDType)
    virtual void dump(std::ostream& str);
    virtual void dumpSmall(std::ostream& str);
    virtual const char* broken() const { BROKEN_RTN(!((m_refDTypep && !childDTypep() && m_refDTypep->brokeExists())
						      || (!m_refDTypep && childDTypep()))); return NULL; }
    virtual void cloneRelink() { if (m_refDTypep && m_refDTypep->clonep()) {
	m_refDTypep = m_refDTypep->clonep();
    }}
    virtual bool same(const AstNode* samep) const {
	const AstNodeArrayDType* asamep = static_cast<const AstNodeArrayDType*>(samep);
	return (msb()==asamep->msb()
		&& subDTypep()==asamep->subDTypep()
		&& rangenp()->sameTree(asamep->rangenp())); }  // HashedDT doesn't recurse, so need to check children
    virtual bool similarDType(AstNodeDType* samep) const {
	const AstNodeArrayDType* asamep = static_cast<const AstNodeArrayDType*>(samep);
	return (asamep
		&& type() == samep->type()
		&& msb() == asamep->msb()
		&& rangenp()->sameTree(asamep->rangenp())
		&& subDTypep()->skipRefp()->similarDType(asamep->subDTypep()->skipRefp()));
    }
    virtual V3Hash sameHash() const { return V3Hash(V3Hash(m_refDTypep),V3Hash(msb()),V3Hash(lsb())); }
    AstNodeDType* getChildDTypep() const { return childDTypep(); }
    AstNodeDType* childDTypep() const { return VN_CAST(op1p(), NodeDType); }  // op1 = Range of variable
    void	childDTypep(AstNodeDType* nodep) { setOp1p(nodep); }
    virtual AstNodeDType* subDTypep() const { return m_refDTypep ? m_refDTypep : childDTypep(); }
    void refDTypep(AstNodeDType* nodep) { m_refDTypep = nodep; }
    virtual AstNodeDType* virtRefDTypep() const { return m_refDTypep; }
    virtual void virtRefDTypep(AstNodeDType* nodep) { refDTypep(nodep); }
    AstRange* rangep() const { return VN_CAST(op2p(), Range); }  // op2 = Array(s) of variable
    void	rangep(AstRange* nodep);
    // METHODS
    virtual AstBasicDType* basicp() const { return subDTypep()->basicp(); }  // (Slow) recurse down to find basic data type
    virtual AstNodeDType* skipRefp() const { return (AstNodeDType*)this; }
    virtual AstNodeDType* skipRefToConstp() const { return (AstNodeDType*)this; }
    virtual AstNodeDType* skipRefToEnump() const { return (AstNodeDType*)this; }
    virtual int widthAlignBytes() const { return subDTypep()->widthAlignBytes(); }
    virtual int widthTotalBytes() const { return elementsConst() * subDTypep()->widthTotalBytes(); }
    int		msb() const;
    int		lsb() const;
    int		elementsConst() const;
    VNumRange declRange() const;
};

class AstNodeSel : public AstNodeBiop {
    // Single bit range extraction, perhaps with non-constant selection or array selection
public:
    AstNodeSel(FileLine* fl, AstNode* fromp, AstNode* bitp)
	:AstNodeBiop(fl, fromp, bitp) {}
    ASTNODE_BASE_FUNCS(NodeSel)
    AstNode* fromp() const { return op1p(); }	// op1 = Extracting what (NULL=TBD during parsing)
    void fromp(AstNode* nodep) { setOp1p(nodep); }
    AstNode* bitp() const { return op2p(); }	// op2 = Msb selection expression
    void bitp(AstNode* nodep) { setOp2p(nodep); }
    int	     bitConst()	const;
    virtual bool hasDType() const { return true; }
};

class AstNodeStream : public AstNodeBiop {
    // Verilog {rhs{lhs}} - Note rhsp() is the slice size, not the lhsp()
public:
    AstNodeStream(FileLine* fl, AstNode* lhsp, AstNode* rhsp) : AstNodeBiop(fl, lhsp, rhsp) {
	if (lhsp->dtypep()) {
	    dtypeSetLogicSized(lhsp->dtypep()->width(), lhsp->dtypep()->width(), AstNumeric::UNSIGNED);
	}
    }
    ASTNODE_BASE_FUNCS(NodeStream)
};

//######################################################################
// Tasks/functions common handling

class AstNodeFTask : public AstNode {
private:
    string	m_name;		// Name of task
    string	m_cname;	// Name of task if DPI import
    uint64_t    m_dpiOpenParent;  // DPI import open array, if !=0, how many callees
    bool	m_taskPublic:1;	// Public task
    bool	m_attrIsolateAssign:1;// User isolate_assignments attribute
    bool	m_prototype:1;	// Just a prototype
    bool	m_dpiExport:1;	// DPI exported
    bool	m_dpiImport:1;	// DPI imported
    bool	m_dpiContext:1;	// DPI import context
    bool        m_dpiOpenChild:1;  // DPI import open array child wrapper
    bool	m_dpiTask:1;	// DPI import task (vs. void function)
    bool	m_pure:1;	// DPI import pure
public:
    AstNodeFTask(FileLine* fileline, const string& name, AstNode* stmtsp)
	: AstNode(fileline)
        , m_name(name)
        , m_dpiOpenParent(0), m_taskPublic(false)
	, m_attrIsolateAssign(false), m_prototype(false)
	, m_dpiExport(false), m_dpiImport(false), m_dpiContext(false)
        , m_dpiOpenChild(false), m_dpiTask(false), m_pure(false) {
	addNOp3p(stmtsp);
	cname(name);  // Might be overridden by dpi import/export
    }
    ASTNODE_BASE_FUNCS(NodeFTask)
    virtual void dump(std::ostream& str=std::cout);
    virtual string name()	const { return m_name; }		// * = Var name
    virtual bool maybePointedTo() const { return true; }
    virtual bool isGateOptimizable() const { return !((m_dpiExport || m_dpiImport) && !m_pure); }
    // {AstFunc only} op1 = Range output variable
    virtual void name(const string& name) 	{ m_name = name; }
    string cname() const { return m_cname; }
    void cname(const string& cname) { m_cname = cname; }
    // op1 = Output variable (functions only, NULL for tasks)
    AstNode*	fvarp() 	const { return op1p(); }
    void 	addFvarp(AstNode* nodep) { addNOp1p(nodep); }
    bool	isFunction() const { return fvarp()!=NULL; }
    // op3 = Statements/Ports/Vars
    AstNode*	stmtsp() 	const { return op3p(); }	// op3 = List of statements
    void	addStmtsp(AstNode* nodep) { addNOp3p(nodep); }
    // op4 = scope name
    AstScopeName* scopeNamep() const { return VN_CAST(op4p(), ScopeName); }
    // MORE ACCESSORS
    void dpiOpenParentInc() { ++m_dpiOpenParent; }
    void dpiOpenParentClear() { m_dpiOpenParent=0; }
    uint64_t dpiOpenParent() const { return m_dpiOpenParent; }
    void scopeNamep(AstNode* nodep) { setNOp4p(nodep); }
    void taskPublic(bool flag) { m_taskPublic=flag; }
    bool taskPublic() const { return m_taskPublic; }
    void attrIsolateAssign(bool flag) { m_attrIsolateAssign = flag; }
    bool attrIsolateAssign() const { return m_attrIsolateAssign; }
    void prototype(bool flag) { m_prototype = flag; }
    bool prototype() const { return m_prototype; }
    void dpiExport(bool flag) { m_dpiExport = flag; }
    bool dpiExport() const { return m_dpiExport; }
    void dpiImport(bool flag) { m_dpiImport = flag; }
    bool dpiImport() const { return m_dpiImport; }
    void dpiContext(bool flag) { m_dpiContext = flag; }
    bool dpiContext() const { return m_dpiContext; }
    void dpiOpenChild(bool flag) { m_dpiOpenChild = flag; }
    bool dpiOpenChild() const { return m_dpiOpenChild; }
    void dpiTask(bool flag) { m_dpiTask = flag; }
    bool dpiTask() const { return m_dpiTask; }
    void pure(bool flag) { m_pure = flag; }
    bool pure() const { return m_pure; }
};

class AstNodeFTaskRef : public AstNode {
    // A reference to a task (or function)
private:
    AstNodeFTask*	m_taskp;	// [AfterLink] Pointer to task referenced
    string		m_name;		// Name of variable
    string		m_dotted;	// Dotted part of scope to task or ""
    string		m_inlinedDots;	// Dotted hierarchy flattened out
    AstPackage*		m_packagep;	// Package hierarchy
public:
    AstNodeFTaskRef(FileLine* fl, AstNode* namep, AstNode* pinsp)
	:AstNode(fl)
	, m_taskp(NULL), m_packagep(NULL) {
	setOp1p(namep);	addNOp2p(pinsp);
    }
    AstNodeFTaskRef(FileLine* fl, const string& name, AstNode* pinsp)
	:AstNode(fl)
	, m_taskp(NULL), m_name(name), m_packagep(NULL) {
	addNOp2p(pinsp);
    }
    ASTNODE_BASE_FUNCS(NodeFTaskRef)
    virtual const char* broken() const { BROKEN_RTN(m_taskp && !m_taskp->brokeExists()); return NULL; }
    virtual void cloneRelink() { if (m_taskp && m_taskp->clonep()) {
	m_taskp = m_taskp->clonep();
    }}
    virtual void dump(std::ostream& str=std::cout);
    virtual string name()	const { return m_name; }		// * = Var name
    virtual bool isGateOptimizable() const { return m_taskp && m_taskp->isGateOptimizable(); }
    string	dotted()	const { return m_dotted; }		// * = Scope name or ""
    string	prettyDotted() const { return prettyName(dotted()); }
    string	inlinedDots() const { return m_inlinedDots; }
    void	inlinedDots(const string& flag) { m_inlinedDots = flag; }
    AstNodeFTask*	taskp() const { return m_taskp; }		// [After Link] Pointer to variable
    void  	taskp(AstNodeFTask* taskp) { m_taskp=taskp; }
    virtual void name(const string& name) { m_name = name; }
    void	dotted(const string& name) { m_dotted = name; }
    AstPackage* packagep() const { return m_packagep; }
    void	packagep(AstPackage* nodep) { m_packagep=nodep; }
    // op1 = namep
    AstNode*	namep()		const { return op1p(); }
    // op2 = Pin interconnection list
    AstNode*	pinsp() 	const { return op2p(); }
    void addPinsp(AstNode* nodep) { addOp2p(nodep); }
    // op3 = scope tracking
    AstScopeName* scopeNamep() const { return VN_CAST(op3p(), ScopeName); }
    void 	scopeNamep(AstNode* nodep) { setNOp3p(nodep); }
};

class AstNodeModule : public AstNode {
    // A module, package, program or interface declaration;
    // something that can live directly under the TOP,
    // excluding $unit package stuff
private:
    string	m_name;		// Name of the module
    string	m_origName;	// Name of the module, ignoring name() changes, for dot lookup
    bool	m_modPublic:1;	// Module has public references
    bool	m_modTrace:1;	// Tracing this module
    bool	m_inLibrary:1;	// From a library, no error if not used, never top level
    bool	m_dead:1;	// LinkDot believes is dead; will remove in Dead visitors
    bool	m_internal:1;	// Internally created
    bool	m_recursive:1;	// Recursive module
    bool	m_recursiveClone:1;  // If recursive, what module it clones, otherwise NULL
    int		m_level;	// 1=top module, 2=cell off top module, ...
    int		m_varNum;	// Incrementing variable number
    int		m_typeNum;	// Incrementing implicit type number
public:
    AstNodeModule(FileLine* fl, const string& name)
	: AstNode (fl)
	,m_name(name), m_origName(name)
	,m_modPublic(false), m_modTrace(false), m_inLibrary(false), m_dead(false)
	,m_internal(false), m_recursive(false), m_recursiveClone(false)
	,m_level(0), m_varNum(0), m_typeNum(0) { }
    ASTNODE_BASE_FUNCS(NodeModule)
    virtual void dump(std::ostream& str);
    virtual bool maybePointedTo() const { return true; }
    virtual string name()	const { return m_name; }
    AstNode*	stmtsp() 	const { return op2p(); }	// op2 = List of statements
    AstActive* activesp() const { return VN_CAST(op3p(), Active); }  // op3 = List of i/sblocks
    // METHODS
    void addInlinesp(AstNode* nodep) { addOp1p(nodep); }
    void addStmtp(AstNode* nodep) { addOp2p(nodep); }
    void addActivep(AstNode* nodep) { addOp3p(nodep); }
    // ACCESSORS
    virtual void name(const string& name) { m_name = name; }
    string origName() const	{ return m_origName; }
    bool inLibrary() const 	{ return m_inLibrary; }
    void inLibrary(bool flag) 	{ m_inLibrary = flag; }
    void level(int level)	{ m_level = level; }
    int  level() const		{ return m_level; }
    bool isTop() const		{ return level()==1; }
    int  varNumGetInc() 	{ return ++m_varNum; }
    int  typeNumGetInc() 	{ return ++m_typeNum; }
    void modPublic(bool flag) 	{ m_modPublic = flag; }
    bool modPublic() const 	{ return m_modPublic; }
    void modTrace(bool flag) 	{ m_modTrace = flag; }
    bool modTrace() const 	{ return m_modTrace; }
    void dead(bool flag) 	{ m_dead = flag; }
    bool dead() const	 	{ return m_dead; }
    void internal(bool flag) 	{ m_internal = flag; }
    bool internal() const	{ return m_internal; }
    void recursive(bool flag) { m_recursive = flag; }
    bool recursive() const { return m_recursive; }
    void recursiveClone(bool flag) { m_recursiveClone = flag; }
    bool recursiveClone() const { return m_recursiveClone; }
};

class AstNodeRange : public AstNode {
    // A range, sized or unsized
public:
    AstNodeRange(FileLine* fl) : AstNode (fl) { }
    ASTNODE_BASE_FUNCS(NodeRange)
};

//######################################################################

#include "V3AstNodes.h"

#include "V3Ast__gen_impl.h"	// From ./astgen
// Things like:
//  inline AstAlways* AstNode::castAlways() { return dynamic_cast<AstAlways*>(this);}
//  inline bool AstNode::privateIsaAlways(const AstNode* nodep) { return nodep && nodep->type() == AstType::atAlways; }

//######################################################################
// Inline ACCESSORS

inline int AstNode::width() const    { return dtypep() ? dtypep()->width() : 0; }
inline int AstNode::widthMin() const { return dtypep() ? dtypep()->widthMin() : 0; }
<<<<<<< HEAD
inline bool AstNode::width1() const  { return dtypep() && dtypep()->width()==1; }  // V3Const uses to know it can optimize
inline int  AstNode::widthInstrs() const { return (!dtypep() ? 1 : (dtypep()->isWide() ? dtypep()->widthWords() : 1)); }
inline bool AstNode::isDouble() const { return dtypep() && VN_IS(dtypep(), BasicDType) && VN_CAST(dtypep(), BasicDType)->isDouble(); }
inline bool AstNode::isString() const { return dtypep() && dtypep()->basicp() && dtypep()->basicp()->isString(); }
inline bool AstNode::isSigned() const { return dtypep() && dtypep()->isSigned(); }
=======
inline bool AstNode::width1() const  {  // V3Const uses to know it can optimize
    return dtypep() && dtypep()->width()==1; }
inline int  AstNode::widthInstrs() const {
    return (!dtypep() ? 1 : (dtypep()->isWide() ? dtypep()->widthWords() : 1)); }
inline bool AstNode::isDouble() const {
    return dtypep() && dtypep()->castBasicDType() && dtypep()->castBasicDType()->isDouble(); }
inline bool AstNode::isString() const {
    return dtypep() && dtypep()->basicp() && dtypep()->basicp()->isString(); }
inline bool AstNode::isSigned() const {
    return dtypep() && dtypep()->isSigned(); }
>>>>>>> 77004567

inline bool AstNode::isZero() const     { return (VN_IS(this, Const) && VN_CAST_CONST(this, Const)->num().isEqZero()); }
inline bool AstNode::isNeqZero() const  { return (VN_IS(this, Const) && VN_CAST_CONST(this, Const)->num().isNeqZero()); }
inline bool AstNode::isOne() const      { return (VN_IS(this, Const) && VN_CAST_CONST(this, Const)->num().isEqOne()); }
inline bool AstNode::isAllOnes() const  { return (VN_IS(this, Const) && VN_CAST_CONST(this, Const)->isEqAllOnes()); }
inline bool AstNode::isAllOnesV() const { return (VN_IS(this, Const) && VN_CAST_CONST(this, Const)->isEqAllOnesV()); }
inline bool AstNode::sameTree(const AstNode* node2p) const { return sameTreeIter(this, node2p, true, false); }
inline bool AstNode::sameGateTree(const AstNode* node2p) const { return sameTreeIter(this, node2p, true, true); }

inline void AstNodeVarRef::init() { if (m_varp) dtypep(m_varp->dtypep()); }

inline bool AstNodeDType::isFourstate() const { return basicp()->isFourstate(); }

inline void AstNodeArrayDType::rangep(AstRange* nodep) { setOp2p(nodep); }
inline int AstNodeArrayDType::msb() const { return rangep()->msbConst(); }
inline int AstNodeArrayDType::lsb() const { return rangep()->lsbConst(); }
inline int AstNodeArrayDType::elementsConst() const { return rangep()->elementsConst(); }
inline VNumRange AstNodeArrayDType::declRange() const { return VNumRange(msb(), lsb(), rangep()->littleEndian()); }

inline void AstIfaceRefDType::cloneRelink() {
    if (m_cellp && m_cellp->clonep()) m_cellp = m_cellp->clonep();
    if (m_ifacep && m_ifacep->clonep()) m_ifacep = m_ifacep->clonep();
    if (m_modportp && m_modportp->clonep()) m_modportp = m_modportp->clonep(); }

#endif // Guard<|MERGE_RESOLUTION|>--- conflicted
+++ resolved
@@ -2098,24 +2098,16 @@
 
 inline int AstNode::width() const    { return dtypep() ? dtypep()->width() : 0; }
 inline int AstNode::widthMin() const { return dtypep() ? dtypep()->widthMin() : 0; }
-<<<<<<< HEAD
-inline bool AstNode::width1() const  { return dtypep() && dtypep()->width()==1; }  // V3Const uses to know it can optimize
-inline int  AstNode::widthInstrs() const { return (!dtypep() ? 1 : (dtypep()->isWide() ? dtypep()->widthWords() : 1)); }
-inline bool AstNode::isDouble() const { return dtypep() && VN_IS(dtypep(), BasicDType) && VN_CAST(dtypep(), BasicDType)->isDouble(); }
-inline bool AstNode::isString() const { return dtypep() && dtypep()->basicp() && dtypep()->basicp()->isString(); }
-inline bool AstNode::isSigned() const { return dtypep() && dtypep()->isSigned(); }
-=======
 inline bool AstNode::width1() const  {  // V3Const uses to know it can optimize
     return dtypep() && dtypep()->width()==1; }
 inline int  AstNode::widthInstrs() const {
     return (!dtypep() ? 1 : (dtypep()->isWide() ? dtypep()->widthWords() : 1)); }
 inline bool AstNode::isDouble() const {
-    return dtypep() && dtypep()->castBasicDType() && dtypep()->castBasicDType()->isDouble(); }
+    return dtypep() && VN_IS(dtypep(), BasicDType) && VN_CAST(dtypep(), BasicDType)->isDouble(); }
 inline bool AstNode::isString() const {
     return dtypep() && dtypep()->basicp() && dtypep()->basicp()->isString(); }
 inline bool AstNode::isSigned() const {
     return dtypep() && dtypep()->isSigned(); }
->>>>>>> 77004567
 
 inline bool AstNode::isZero() const     { return (VN_IS(this, Const) && VN_CAST_CONST(this, Const)->num().isEqZero()); }
 inline bool AstNode::isNeqZero() const  { return (VN_IS(this, Const) && VN_CAST_CONST(this, Const)->num().isNeqZero()); }
