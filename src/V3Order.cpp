--- conflicted
+++ resolved
@@ -104,203 +104,6 @@
 #include <vector>
 
 //######################################################################
-<<<<<<< HEAD
-=======
-// Utilities
-
-static bool domainsExclusive(const AstSenTree* fromp, const AstSenTree* top) {
-    // Return 'true' if we can prove that both 'from' and 'to' cannot both
-    // be active on the same eval pass, or false if we can't prove this.
-    //
-    // This detects the case of 'always @(posedge clk)'
-    // and 'always @(negedge clk)' being exclusive. It also detects
-    // that initial/settle blocks and post-initial blocks are exclusive.
-    //
-    // Are there any other cases we need to handle? Maybe not,
-    // because these are not exclusive:
-    //   always @(posedge A or posedge B)
-    //   always @(negedge A)
-    //
-    // ... unless you know more about A and B, which sounds hard.
-
-    const bool toInitial = top->hasInitial() || top->hasSettle();
-    const bool fromInitial = fromp->hasInitial() || fromp->hasSettle();
-    if (toInitial != fromInitial) return true;
-
-    const AstSenItem* const fromSenListp = fromp->sensesp();
-    const AstSenItem* const toSenListp = top->sensesp();
-
-    UASSERT_OBJ(fromSenListp, fromp, "sensitivity list empty");
-    UASSERT_OBJ(toSenListp, top, "sensitivity list empty");
-
-    if (fromSenListp->nextp()) return false;
-    if (toSenListp->nextp()) return false;
-
-    const AstNodeVarRef* const fromVarrefp = fromSenListp->varrefp();
-    const AstNodeVarRef* const toVarrefp = toSenListp->varrefp();
-    if (!fromVarrefp || !toVarrefp) return false;
-
-    // We know nothing about the relationship between different clocks here,
-    // so give up on proving anything.
-    if (fromVarrefp->varScopep() != toVarrefp->varScopep()) return false;
-
-    return fromSenListp->edgeType().exclusiveEdge(toSenListp->edgeType());
-}
-
-// Predicate returning true if the LHS of the given assignment is a signal marked as clocker
-static bool isClockerAssignment(AstNodeAssign* nodep) {
-    class Visitor final : public VNVisitor {
-    public:
-        bool m_clkAss = false;  // There is signals marked as clocker in the assignment
-    private:
-        // METHODS
-        VL_DEBUG_FUNC;  // Declare debug()
-        void visit(AstNodeAssign* nodep) override {
-            if (const AstVarRef* const varrefp = VN_CAST(nodep->lhsp(), VarRef)) {
-                if (varrefp->varp()->attrClocker() == VVarAttrClocker::CLOCKER_YES) {
-                    m_clkAss = true;
-                    UINFO(6, "node was marked as clocker " << varrefp << endl);
-                }
-            }
-            iterateChildren(nodep->rhsp());
-        }
-        void visit(AstNodeMath*) override {}  // Accelerate
-        void visit(AstNode* nodep) override { iterateChildren(nodep); }
-    } visitor;
-    visitor.iterate(nodep);
-    return visitor.m_clkAss;
-}
-
-//######################################################################
-// Functions for above graph classes
-
-void OrderGraph::loopsVertexCb(V3GraphVertex* vertexp) {
-    if (debug()) cout << "-Info-Loop: " << vertexp << "\n";
-    if (OrderLogicVertex* const vvertexp = dynamic_cast<OrderLogicVertex*>(vertexp)) {
-        std::cerr << vvertexp->nodep()->fileline()->warnOther()
-                  << "     Example path: " << vvertexp->nodep()->typeName() << endl;
-    }
-    if (OrderVarVertex* const vvertexp = dynamic_cast<OrderVarVertex*>(vertexp)) {
-        std::cerr << vvertexp->varScp()->fileline()->warnOther()
-                  << "     Example path: " << vvertexp->varScp()->prettyName() << endl;
-    }
-}
-
-//######################################################################
-// The class is used for propagating the clocker attribute for further
-// avoiding marking clock signals as circular.
-// Transformation:
-//    while (newClockerMarked)
-//        check all assignments
-//            if RHS is marked as clocker:
-//                mark LHS as clocker as well.
-//                newClockerMarked = true;
-//
-// In addition it also check whether clock and data signals are mixed, and
-// produce a CLKDATA warning if so.
-//
-
-class OrderClkMarkVisitor final : public VNVisitor {
-    bool m_hasClk = false;  // flag indicating whether there is clock signal on rhs
-    bool m_inClocked = false;  // Currently inside a sequential block
-    bool m_newClkMarked;  // Flag for deciding whether a new run is needed
-    bool m_inAss = false;  // Currently inside of a assignment
-    int m_childClkWidth = 0;  // If in hasClk, width of clock signal in child
-
-    // METHODS
-    VL_DEBUG_FUNC;  // Declare debug()
-
-    void visit(AstNodeAssign* nodep) override {
-        m_hasClk = false;
-        m_inAss = true;
-        m_childClkWidth = 0;
-        iterateAndNextNull(nodep->rhsp());
-        m_inAss = false;
-        if (m_hasClk) {
-            // do the marking
-            if (nodep->lhsp()->width() > m_childClkWidth) {
-                nodep->v3warn(CLKDATA, "Clock is assigned to part of data signal "
-                                           << nodep->lhsp()->prettyNameQ());
-                UINFO(4, "CLKDATA: lhs with width " << nodep->lhsp()->width() << endl);
-                UINFO(4, "     but rhs clock with width " << m_childClkWidth << endl);
-                return;  // skip the marking
-            }
-
-            const AstVarRef* const lhsp = VN_CAST(nodep->lhsp(), VarRef);
-            if (lhsp && (lhsp->varp()->attrClocker() == VVarAttrClocker::CLOCKER_UNKNOWN)) {
-                lhsp->varp()->attrClocker(VVarAttrClocker::CLOCKER_YES);  // mark as clocker
-                m_newClkMarked = true;  // enable a further run since new clocker is marked
-                UINFO(5, "node is newly marked as clocker by assignment " << lhsp << endl);
-            }
-        }
-    }
-    void visit(AstVarRef* nodep) override {
-        if (m_inAss && nodep->varp()->attrClocker() == VVarAttrClocker::CLOCKER_YES) {
-            if (m_inClocked) {
-                nodep->v3warn(CLKDATA,
-                              "Clock used as data (on rhs of assignment) in sequential block "
-                                  << nodep->prettyNameQ());
-            } else {
-                m_hasClk = true;
-                m_childClkWidth = nodep->width();  // Pass up
-                UINFO(5, "node is already marked as clocker " << nodep << endl);
-            }
-        }
-    }
-    void visit(AstConcat* nodep) override {
-        if (m_inAss) {
-            iterateAndNextNull(nodep->lhsp());
-            const int lw = m_childClkWidth;
-            iterateAndNextNull(nodep->rhsp());
-            const int rw = m_childClkWidth;
-            m_childClkWidth = lw + rw;  // Pass up
-        }
-    }
-    void visit(AstNodeSel* nodep) override {
-        if (m_inAss) {
-            iterateChildren(nodep);
-            // Pass up result width
-            if (m_childClkWidth > nodep->width()) m_childClkWidth = nodep->width();
-        }
-    }
-    void visit(AstSel* nodep) override {
-        if (m_inAss) {
-            iterateChildren(nodep);
-            if (m_childClkWidth > nodep->width()) m_childClkWidth = nodep->width();
-        }
-    }
-    void visit(AstReplicate* nodep) override {
-        if (m_inAss) {
-            iterateChildren(nodep);
-            if (VN_IS(nodep->rhsp(), Const)) {
-                m_childClkWidth = m_childClkWidth * VN_AS(nodep->rhsp(), Const)->toUInt();
-            } else {
-                m_childClkWidth = nodep->width();  // can not check in this case.
-            }
-        }
-    }
-    void visit(AstActive* nodep) override {
-        m_inClocked = nodep->hasClocked();
-        iterateChildren(nodep);
-        m_inClocked = false;
-    }
-    void visit(AstNode* nodep) override { iterateChildren(nodep); }
-
-    // CONSTRUCTORS
-    explicit OrderClkMarkVisitor(AstNode* nodep) {
-        do {
-            m_newClkMarked = false;
-            iterate(nodep);
-        } while (m_newClkMarked);
-    }
-    ~OrderClkMarkVisitor() override = default;
-
-public:
-    static void process(AstNetlist* nodep) { OrderClkMarkVisitor{nodep}; }
-};
-
-//######################################################################
->>>>>>> 38a8d7fb
 // Order information stored under each AstNode::user1p()...
 
 class OrderUser final {
@@ -399,23 +202,7 @@
     }
 
     // VISITORS
-<<<<<<< HEAD
-    virtual void visit(AstActive* nodep) override {
-=======
-    void visit(AstSenTree* nodep) override {
-        // This should only find the global AstSenTrees under the AstTopScope, which we ignore
-        // here. We visit AstSenTrees separately when encountering the AstActive that references
-        // them.
-        UASSERT_OBJ(!m_scopep, nodep, "AstSenTrees should have been made global in V3ActiveTop");
-    }
-    void visit(AstScope* nodep) override {
-        UASSERT_OBJ(!m_scopep, nodep, "Should not nest");
-        m_scopep = nodep;
-        iterateChildren(nodep);
-        m_scopep = nullptr;
-    }
     void visit(AstActive* nodep) override {
->>>>>>> 38a8d7fb
         UASSERT_OBJ(!nodep->sensesStorep(), nodep,
                     "AstSenTrees should have been made global in V3ActiveTop");
         UASSERT_OBJ(m_scopep, nodep, "AstActive not under AstScope");
@@ -589,53 +376,19 @@
             }
         }
     }
-<<<<<<< HEAD
-    virtual void visit(AstCCall* nodep) override { iterateChildren(nodep); }
+    void visit(AstCCall* nodep) override { iterateChildren(nodep); }
 
     //--- Logic akin to SystemVerilog Processes (AstNodeProcedure)
-    virtual void visit(AstInitial* nodep) override {  // LCOV_EXCL_START
+    void visit(AstInitial* nodep) override {  // LCOV_EXCL_START
         nodep->v3fatalSrc("AstInitial should not need ordering");
     }  // LCOV_EXCL_STOP
-    virtual void visit(AstInitialStatic* nodep) override {  // LCOV_EXCL_START
+    void visit(AstInitialStatic* nodep) override {  // LCOV_EXCL_START
         nodep->v3fatalSrc("AstInitialStatic should not need ordering");
     }  // LCOV_EXCL_STOP
-    virtual void visit(AstInitialAutomatic* nodep) override {  //
-        iterateLogic(nodep);
-    }
-    virtual void visit(AstAlways* nodep) override {  //
-=======
-    void visit(AstDpiExportUpdated* nodep) override {
-        // This is under a logic block (AstAlways) sensitive to a change in the DPI export trigger.
-        // We just need to add an edge to the enclosing logic vertex (the vertex for the
-        // AstAlways).
-        OrderVarVertex* const varVxp = getVarVertex(nodep->varScopep(), VarVertexType::STD);
-        new OrderComboCutEdge(m_graphp, m_logicVxp, varVxp);
-        // Only used for ordering, so we can get rid of it here
-        nodep->unlinkFrBack();
-        VL_DO_DANGLING(pushDeletep(nodep), nodep);
-    }
-    void visit(AstCCall* nodep) override {
-        // Calls to 'context' imported DPI function may call DPI exported functions
-        if (m_dpiExportTriggerVxp && nodep->funcp()->dpiImportWrapper()
-            && nodep->funcp()->dpiContext()) {
-            UASSERT_OBJ(m_logicVxp, nodep, "Call not under logic");
-            new OrderEdge(m_graphp, m_logicVxp, m_dpiExportTriggerVxp, WEIGHT_NORMAL);
-        }
-        iterateChildren(nodep);
-    }
-
-    //--- Logic akin to SystemVerilog Processes (AstNodeProcedure)
-    void visit(AstInitial* nodep) override {  //
-        iterateLogic(nodep);
-    }
     void visit(AstInitialAutomatic* nodep) override {  //
         iterateLogic(nodep);
     }
-    void visit(AstInitialStatic* nodep) override {  //
-        iterateLogic(nodep);
-    }
     void visit(AstAlways* nodep) override {  //
->>>>>>> 38a8d7fb
         iterateLogic(nodep);
     }
     void visit(AstAlwaysPost* nodep) override {
@@ -650,46 +403,23 @@
         iterateLogic(nodep);
         m_inPostponed = false;
     }
-<<<<<<< HEAD
-    virtual void visit(AstFinal* nodep) override {  // LCOV_EXCL_START
+    void visit(AstFinal* nodep) override {  // LCOV_EXCL_START
         nodep->v3fatalSrc("AstFinal should not need ordering");
-=======
-    void visit(AstFinal* nodep) override {  // LCOV_EXCL_START
-        nodep->v3fatalSrc("AstFinal should have been removed already");
->>>>>>> 38a8d7fb
     }  // LCOV_EXCL_STOP
 
     //--- Logic akin go SystemVerilog continuous assignments
     void visit(AstAssignAlias* nodep) override {  //
         iterateLogic(nodep);
     }
-<<<<<<< HEAD
-    virtual void visit(AstAssignW* nodep) override { iterateLogic(nodep); }
-    virtual void visit(AstAssignPre* nodep) override {
+    void visit(AstAssignW* nodep) override { iterateLogic(nodep); }
+    void visit(AstAssignPre* nodep) override {
         UASSERT_OBJ(!m_inPre, nodep, "Should not nest");
-=======
-    void visit(AstAssignW* nodep) override {
-        UASSERT_OBJ(!m_inClkAss, nodep, "Should not nest");
-        m_inClkAss = isClockerAssignment(nodep);
-        iterateLogic(nodep);
-        m_inClkAss = false;
-    }
-    void visit(AstAssignPre* nodep) override {
-        UASSERT_OBJ(!m_inClkAss && !m_inPre, nodep, "Should not nest");
-        m_inClkAss = isClockerAssignment(nodep);
->>>>>>> 38a8d7fb
         m_inPre = true;
         iterateLogic(nodep);
         m_inPre = false;
     }
-<<<<<<< HEAD
-    virtual void visit(AstAssignPost* nodep) override {
+    void visit(AstAssignPost* nodep) override {
         UASSERT_OBJ(!m_inPost, nodep, "Should not nest");
-=======
-    void visit(AstAssignPost* nodep) override {
-        UASSERT_OBJ(!m_inClkAss && !m_inPost, nodep, "Should not nest");
-        m_inClkAss = isClockerAssignment(nodep);
->>>>>>> 38a8d7fb
         m_inPost = true;
         iterateLogic(nodep);
         m_inPost = false;
@@ -1026,26 +756,14 @@
         : m_pomGraphp{pomGraphp}
         , m_pomWaitingp{pomWaitingp} {}
     // METHODS
-<<<<<<< HEAD
-    virtual OrderMoveVertex* makeVertexp(OrderLogicVertex* lvertexp, const OrderEitherVertex*,
-                                         const AstSenTree* domainp) override {
-=======
     OrderMoveVertex* makeVertexp(OrderLogicVertex* lvertexp, const OrderEitherVertex*,
-                                 const AstScope* scopep, const AstSenTree* domainp) override {
->>>>>>> 38a8d7fb
+                                 const AstSenTree* domainp) override {
         OrderMoveVertex* const resultp = new OrderMoveVertex(m_pomGraphp, lvertexp);
         AstScope* const scopep = lvertexp ? lvertexp->scopep() : nullptr;
         resultp->domScopep(OrderMoveDomScope::findCreate(domainp, scopep));
         resultp->m_pomWaitingE.pushBack(*m_pomWaitingp, resultp);
         return resultp;
     }
-<<<<<<< HEAD
-=======
-    void freeVertexp(OrderMoveVertex* freeMep) override {
-        freeMep->m_pomWaitingE.unlink(*m_pomWaitingp, freeMep);
-        freeMep->unlinkDelete(m_pomGraphp);
-    }
->>>>>>> 38a8d7fb
 
 private:
     VL_UNCOPYABLE(OrderMoveVertexMaker);
@@ -1058,22 +776,10 @@
 public:
     explicit OrderMTaskMoveVertexMaker(V3Graph* pomGraphp)
         : m_pomGraphp{pomGraphp} {}
-<<<<<<< HEAD
-    virtual MTaskMoveVertex* makeVertexp(OrderLogicVertex* lvertexp,
-                                         const OrderEitherVertex* varVertexp,
-                                         const AstSenTree* domainp) override {
+    MTaskMoveVertex* makeVertexp(OrderLogicVertex* lvertexp, const OrderEitherVertex* varVertexp,
+                                 const AstSenTree* domainp) override {
         return new MTaskMoveVertex(m_pomGraphp, lvertexp, varVertexp, domainp);
     }
-=======
-    MTaskMoveVertex* makeVertexp(OrderLogicVertex* lvertexp, const OrderEitherVertex* varVertexp,
-                                 const AstScope* scopep, const AstSenTree* domainp) override {
-        // Exclude initial/settle logic from the mtasks graph.
-        // We'll output time-zero logic separately.
-        if (domainp->hasInitial() || domainp->hasSettle()) return nullptr;
-        return new MTaskMoveVertex(m_pomGraphp, lvertexp, varVertexp, scopep, domainp);
-    }
-    void freeVertexp(MTaskMoveVertex* freeMep) override { freeMep->unlinkDelete(m_pomGraphp); }
->>>>>>> 38a8d7fb
 
 private:
     VL_UNCOPYABLE(OrderMTaskMoveVertexMaker);
@@ -1212,20 +918,7 @@
         pushDeletep(m_deleteDomainp);
     }
 
-<<<<<<< HEAD
     ~OrderProcess() override = default;
-=======
-    ~OrderProcess() override {
-        // Stats
-        for (int type = 0; type < OrderVEdgeType::_ENUM_END; type++) {
-            const double count{m_statCut[type]};
-            if (count != 0.0) {
-                V3Stats::addStat(std::string{"Order, cut, "} + OrderVEdgeType{type}.ascii(),
-                                 count);
-            }
-        }
-    }
->>>>>>> 38a8d7fb
 
 public:
     // Order the logic
