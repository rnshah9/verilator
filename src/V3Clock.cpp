// -*- mode: C++; c-file-style: "cc-mode" -*-
//*************************************************************************
// DESCRIPTION: Verilator: Clocking POS/NEGEDGE insertion
//
// Code available from: https://verilator.org
//
//*************************************************************************
//
// Copyright 2003-2022 by Wilson Snyder. This program is free software; you
// can redistribute it and/or modify it under the terms of either the GNU
// Lesser General Public License Version 3 or the Perl Artistic License
// Version 2.0.
// SPDX-License-Identifier: LGPL-3.0-only OR Artistic-2.0
//
//*************************************************************************
// V3Clock's Transformations:
//
// Top Scope:
//   Check created ACTIVEs
//      Compress adjacent ACTIVEs with same sensitivity list
//      Form master _eval function
//              Add around the SENTREE a (IF POSEDGE(..))
//                      Add a __Vlast_{clock} for the comparison
//                      Set the __Vlast_{clock} at the end of the block
//              Replace UNTILSTABLEs with loops until specified signals become const.
//   Create global calling function for any per-scope functions.  (For FINALs).
//
//*************************************************************************

#include "config_build.h"
#include "verilatedos.h"

#include "V3Clock.h"

#include "V3Ast.h"
#include "V3Global.h"
#include "V3Sched.h"

#include <algorithm>

//######################################################################
// Convert every WRITE AstVarRef to a READ ref

class ConvertWriteRefsToRead final : public VNVisitor {
private:
    // MEMBERS
    AstNode* m_result = nullptr;

    // CONSTRUCTORS
    explicit ConvertWriteRefsToRead(AstNode* nodep) {
        m_result = iterateSubtreeReturnEdits(nodep);
    }

    // VISITORS
    void visit(AstVarRef* nodep) override {
        UASSERT_OBJ(!nodep->access().isRW(), nodep, "Cannot handle a READWRITE reference");
        if (nodep->access().isWriteOnly()) {
            nodep->replaceWith(
                new AstVarRef(nodep->fileline(), nodep->varScopep(), VAccess::READ));
        }
    }

    void visit(AstNode* nodep) override { iterateChildren(nodep); }

public:
    static AstNode* main(AstNode* nodep) { return ConvertWriteRefsToRead(nodep).m_result; }
};

//######################################################################
// Clock state, as a visitor of each AstNode

class ClockVisitor final : public VNVisitor {
private:
    // STATE
    AstCFunc* m_evalp = nullptr;  // The '_eval' function
    AstScope* m_scopep = nullptr;  // Current scope
    AstSenTree* m_lastSenp = nullptr;  // Last sensitivity match, so we can detect duplicates.
    AstIf* m_lastIfp = nullptr;  // Last sensitivity if active to add more under
    bool m_inSampled = false;  // True inside a sampled expression

    // METHODS
    VL_DEBUG_FUNC;  // Declare debug()

    AstNode* createSenseEquation(AstSenItem* nodesp) {
        AstNode* senEqnp = nullptr;
        for (AstSenItem* senp = nodesp; senp; senp = VN_AS(senp->nextp(), SenItem)) {
            UASSERT_OBJ(senp->edgeType() == VEdgeType::ET_TRUE, senp, "Should have been lowered");
            AstNode* const senOnep = senp->sensp()->cloneTree(false);
            senEqnp = senEqnp ? new AstOr{senp->fileline(), senEqnp, senOnep} : senOnep;
        }
        return senEqnp;
    }
    AstVarScope* createSampledVar(AstVarScope* vscp) {
        if (vscp->user1p()) return VN_AS(vscp->user1p(), VarScope);
        const AstVar* const varp = vscp->varp();
        const string newvarname
<<<<<<< HEAD
            = string("__Vsampled__") + vscp->scopep()->nameDotless() + "__" + varp->name();
        FileLine* const flp = vscp->fileline();
        AstVar* const newvarp = new AstVar{flp, VVarType::MODULETEMP, newvarname, varp->dtypep()};
=======
            = (string("__Vclklast__") + vscp->scopep()->nameDotless() + "__" + varp->name());
        AstVar* const newvarp = new AstVar(vscp->fileline(), VVarType::MODULETEMP, newvarname,
                                           VFlagLogicPacked{}, 1);
>>>>>>> 38a8d7fb
        newvarp->noReset(true);  // Reset by below assign
        m_scopep->modp()->addStmtp(newvarp);
        AstVarScope* const newvscp = new AstVarScope{flp, m_scopep, newvarp};
        vscp->user1p(newvscp);
        m_scopep->addVarp(newvscp);
        // At the top of _eval, assign them
        AstAssign* const finalp = new AstAssign{flp, new AstVarRef{flp, newvscp, VAccess::WRITE},
                                                new AstVarRef{flp, vscp, VAccess::READ}};
        m_evalp->addInitsp(finalp);
        UINFO(4, "New Sampled: " << newvscp << endl);
        return newvscp;
    }
    AstIf* makeActiveIf(AstSenTree* sensesp) {
        AstNode* const senEqnp = createSenseEquation(sensesp->sensesp());
        UASSERT_OBJ(senEqnp, sensesp, "No sense equation, shouldn't be in sequent activation.");
        AstIf* const newifp = new AstIf(sensesp->fileline(), senEqnp);
        return newifp;
    }
    void clearLastSen() {
        m_lastSenp = nullptr;
        m_lastIfp = nullptr;
    }
    // VISITORS
<<<<<<< HEAD
    virtual void visit(AstCoverToggle* nodep) override {
=======
    void visit(AstTopScope* nodep) override {
        UINFO(4, " TOPSCOPE   " << nodep << endl);
        m_topScopep = nodep;
        m_scopep = nodep->scopep();
        UASSERT_OBJ(m_scopep, nodep,
                    "No scope found on top level, perhaps you have no statements?");
        // VV*****  We reset all user1p()
        AstNode::user1ClearTree();
        // Make top functions
        m_evalFuncp = makeTopFunction("_eval");
        m_initFuncp = makeTopFunction("_eval_initial", /* slow: */ true);
        m_settleFuncp = makeTopFunction("_eval_settle", /* slow: */ true);
        m_finalFuncp = makeTopFunction("_final", /* slow: */ true);
        // Process the activates
        iterateChildren(nodep);
        UINFO(4, " TOPSCOPE iter done " << nodep << endl);
        // Clear the DPI export trigger flag at the end of eval
        if (AstVarScope* const dpiExportTriggerp = v3Global.rootp()->dpiExportTriggerp()) {
            FileLine* const fl = dpiExportTriggerp->fileline();
            AstAssign* const assignp
                = new AstAssign{fl, new AstVarRef{fl, dpiExportTriggerp, VAccess::WRITE},
                                new AstConst{fl, AstConst::BitFalse{}}};
            m_evalFuncp->addFinalsp(assignp);
        }
        // Split large functions
        splitCheck(m_evalFuncp);
        splitCheck(m_initFuncp);
        splitCheck(m_finalFuncp);
        splitCheck(m_settleFuncp);
        // Done, clear so we can detect errors
        UINFO(4, " TOPSCOPEDONE " << nodep << endl);
        clearLastSen();
        m_topScopep = nullptr;
        m_scopep = nullptr;
    }
    void visit(AstNodeModule* nodep) override {
        // UINFO(4, " MOD   " << nodep << endl);
        VL_RESTORER(m_modp);
        {
            m_modp = nodep;
            iterateChildren(nodep);
        }
    }
    void visit(AstScope* nodep) override {
        // UINFO(4, " SCOPE   " << nodep << endl);
        m_scopep = nodep;
        iterateChildren(nodep);
        if (AstNode* const movep = nodep->finalClksp()) {
            UASSERT_OBJ(m_topScopep, nodep, "Final clocks under non-top scope");
            movep->unlinkFrBackWithNext();
            m_evalFuncp->addFinalsp(movep);
        }
        m_scopep = nullptr;
    }
    void visit(AstNodeProcedure* nodep) override {
        if (AstNode* const stmtsp = nodep->bodysp()) {
            stmtsp->unlinkFrBackWithNext();
            nodep->addNextHere(stmtsp);
        }
        VL_DO_DANGLING(nodep->unlinkFrBack()->deleteTree(), nodep);
    }
    void visit(AstCoverToggle* nodep) override {
>>>>>>> 38a8d7fb
        // nodep->dumpTree(cout, "ct:");
        // COVERTOGGLE(INC, ORIG, CHANGE) ->
        //   IF(ORIG ^ CHANGE) { INC; CHANGE = ORIG; }
        AstNode* const incp = nodep->incp()->unlinkFrBack();
        AstNode* const origp = nodep->origp()->unlinkFrBack();
        AstNode* const changeWrp = nodep->changep()->unlinkFrBack();
        AstNode* const changeRdp = ConvertWriteRefsToRead::main(changeWrp->cloneTree(false));
        AstIf* const newp
            = new AstIf(nodep->fileline(), new AstXor(nodep->fileline(), origp, changeRdp), incp);
        // We could add another IF to detect posedges, and only increment if so.
        // It's another whole branch though versus a potential memory miss.
        // We'll go with the miss.
        newp->addIfsp(new AstAssign(nodep->fileline(), changeWrp, origp->cloneTree(false)));
        nodep->replaceWith(newp);
        VL_DO_DANGLING(nodep->deleteTree(), nodep);
    }
<<<<<<< HEAD
    virtual void visit(AstSenTree* nodep) override {
=======
    void visit(AstCFunc* nodep) override {
        iterateChildren(nodep);
        // Link to global function
        if (nodep->isFinal()) {
            UINFO(4, "    isFinal " << nodep << endl);
            AstCCall* const callp = new AstCCall(nodep->fileline(), nodep);
            m_finalFuncp->addStmtsp(callp);
        }
    }
    void visit(AstSenTree* nodep) override {
        // Delete it later; Actives still pointing to it
>>>>>>> 38a8d7fb
        nodep->unlinkFrBack();
        pushDeletep(nodep);  // Delete it later, AstActives still pointing to it
    }
<<<<<<< HEAD
    virtual void visit(AstActive* nodep) override {
        UASSERT_OBJ(nodep->hasClocked(), nodep, "Should have been converted by V3Sched");
        UASSERT_OBJ(nodep->stmtsp(), nodep, "Should not have been created if empty");

        VNRelinker relinker;
        nodep->unlinkFrBack(&relinker);
        AstNode* const stmtsp = nodep->stmtsp()->unlinkFrBackWithNext();

        // Create 'if' statement, if needed
        if (!m_lastSenp || !nodep->sensesp()->sameTree(m_lastSenp)) {
            clearLastSen();
            m_lastSenp = nodep->sensesp();
            // Make a new if statement
            m_lastIfp = makeActiveIf(m_lastSenp);
            relinker.relink(m_lastIfp);
=======
    void visit(AstActive* nodep) override {
        // Careful if adding variables here, ACTIVES can be under other ACTIVES
        // Need to save and restore any member state in AstUntilStable block
        if (!m_topScopep || !nodep->stmtsp()) {
            // Not at the top or empty block...
            // Only empty blocks should be leftover on the non-top.  Killem.
            UASSERT_OBJ(!nodep->stmtsp(), nodep, "Non-empty lower active");
            VL_DO_DANGLING(nodep->unlinkFrBack()->deleteTree(), nodep);
        } else if (m_mtaskBodyp) {
            UINFO(4, "  TR ACTIVE  " << nodep << endl);
            AstNode* const stmtsp = nodep->stmtsp()->unlinkFrBackWithNext();
            if (nodep->hasClocked()) {
                UASSERT_OBJ(!nodep->hasInitial(), nodep,
                            "Initial block should not have clock sensitivity");
                if (m_lastSenp && nodep->sensesp()->sameTree(m_lastSenp)) {
                    UINFO(4, "    sameSenseTree\n");
                } else {
                    clearLastSen();
                    m_lastSenp = nodep->sensesp();
                    // Make a new if statement
                    m_lastIfp = makeActiveIf(m_lastSenp);
                    m_mtaskBodyp->addStmtsp(m_lastIfp);
                }
                // Move statements to if
                m_lastIfp->addIfsp(stmtsp);
            } else if (nodep->hasInitial() || nodep->hasSettle()) {
                nodep->v3fatalSrc("MTask should not include initial/settle logic.");
            } else {
                // Combo logic. Move statements to mtask func.
                clearLastSen();
                m_mtaskBodyp->addStmtsp(stmtsp);
            }
            VL_DO_DANGLING(nodep->unlinkFrBack()->deleteTree(), nodep);
        } else {
            UINFO(4, "  ACTIVE  " << nodep << endl);
            AstNode* const stmtsp = nodep->stmtsp()->unlinkFrBackWithNext();
            if (nodep->hasClocked()) {
                // Remember the latest sensitivity so we can compare it next time
                UASSERT_OBJ(!nodep->hasInitial(), nodep,
                            "Initial block should not have clock sensitivity");
                if (m_lastSenp && nodep->sensesp()->sameTree(m_lastSenp)) {
                    UINFO(4, "    sameSenseTree\n");
                } else {
                    clearLastSen();
                    m_lastSenp = nodep->sensesp();
                    // Make a new if statement
                    m_lastIfp = makeActiveIf(m_lastSenp);
                    addToEvalLoop(m_lastIfp);
                }
                // Move statements to if
                m_lastIfp->addIfsp(stmtsp);
            } else if (nodep->hasInitial()) {
                // Don't need to: clearLastSen();, as we're adding it to different cfunc
                // Move statements to function
                addToInitial(stmtsp);
            } else if (nodep->hasSettle()) {
                // Don't need to: clearLastSen();, as we're adding it to different cfunc
                // Move statements to function
                addToSettleLoop(stmtsp);
            } else {
                // Combo
                clearLastSen();
                // Move statements to function
                addToEvalLoop(stmtsp);
            }
            VL_DO_DANGLING(nodep->unlinkFrBack()->deleteTree(), nodep);
>>>>>>> 38a8d7fb
        }

        // Move statements to if
        m_lastIfp->addIfsp(stmtsp);

        // Dispose of the AstActive
        VL_DO_DANGLING(nodep->deleteTree(), nodep);
    }
<<<<<<< HEAD
    virtual void visit(AstExecGraph* nodep) override {
        for (AstMTaskBody* mtaskBodyp = nodep->mTaskBodiesp(); mtaskBodyp;
             mtaskBodyp = VN_AS(mtaskBodyp->nextp(), MTaskBody)) {
=======
    void visit(AstExecGraph* nodep) override {
        VL_RESTORER(m_mtaskBodyp);
        for (m_mtaskBodyp = nodep->mTaskBodiesp(); m_mtaskBodyp;
             m_mtaskBodyp = VN_AS(m_mtaskBodyp->nextp(), MTaskBody)) {
>>>>>>> 38a8d7fb
            clearLastSen();
            iterate(mtaskBodyp);
        }
        clearLastSen();
    }

    //========== Create sampled values
    virtual void visit(AstScope* nodep) override {
        VL_RESTORER(m_scopep);
        {
            m_scopep = nodep;
            iterateChildren(nodep);
        }
    }
    virtual void visit(AstSampled* nodep) override {
        VL_RESTORER(m_inSampled);
        {
            m_inSampled = true;
            iterateChildren(nodep);
            nodep->replaceWith(nodep->exprp()->unlinkFrBack());
            VL_DO_DANGLING(pushDeletep(nodep), nodep);
        }
    }
    virtual void visit(AstVarRef* nodep) override {
        iterateChildren(nodep);
        if (m_inSampled && !nodep->user1SetOnce()) {
            UASSERT_OBJ(nodep->access().isReadOnly(), nodep, "Should have failed in V3Access");
            AstVarScope* const varscp = nodep->varScopep();
            AstVarScope* const lastscp = createSampledVar(varscp);
            AstNode* const newp = new AstVarRef{nodep->fileline(), lastscp, VAccess::READ};
            newp->user1SetOnce();  // Don't sample this one
            nodep->replaceWith(newp);
            VL_DO_DANGLING(pushDeletep(nodep), nodep);
        }
    }

    //--------------------
    void visit(AstNode* nodep) override { iterateChildren(nodep); }

public:
    // CONSTRUCTORS
    explicit ClockVisitor(AstNetlist* netlistp) {
        m_evalp = netlistp->evalp();
        iterate(netlistp);
    }
    ~ClockVisitor() override = default;
};

//######################################################################
// Clock class functions

void V3Clock::clockAll(AstNetlist* nodep) {
    UINFO(2, __FUNCTION__ << ": " << endl);
    { ClockVisitor{nodep}; }  // Destruct before checking
    V3Global::dumpCheckGlobalTree("clock", 0, v3Global.opt.dumpTreeLevel(__FILE__) >= 3);
}<|MERGE_RESOLUTION|>--- conflicted
+++ resolved
@@ -94,15 +94,9 @@
         if (vscp->user1p()) return VN_AS(vscp->user1p(), VarScope);
         const AstVar* const varp = vscp->varp();
         const string newvarname
-<<<<<<< HEAD
             = string("__Vsampled__") + vscp->scopep()->nameDotless() + "__" + varp->name();
         FileLine* const flp = vscp->fileline();
         AstVar* const newvarp = new AstVar{flp, VVarType::MODULETEMP, newvarname, varp->dtypep()};
-=======
-            = (string("__Vclklast__") + vscp->scopep()->nameDotless() + "__" + varp->name());
-        AstVar* const newvarp = new AstVar(vscp->fileline(), VVarType::MODULETEMP, newvarname,
-                                           VFlagLogicPacked{}, 1);
->>>>>>> 38a8d7fb
         newvarp->noReset(true);  // Reset by below assign
         m_scopep->modp()->addStmtp(newvarp);
         AstVarScope* const newvscp = new AstVarScope{flp, m_scopep, newvarp};
@@ -126,72 +120,7 @@
         m_lastIfp = nullptr;
     }
     // VISITORS
-<<<<<<< HEAD
-    virtual void visit(AstCoverToggle* nodep) override {
-=======
-    void visit(AstTopScope* nodep) override {
-        UINFO(4, " TOPSCOPE   " << nodep << endl);
-        m_topScopep = nodep;
-        m_scopep = nodep->scopep();
-        UASSERT_OBJ(m_scopep, nodep,
-                    "No scope found on top level, perhaps you have no statements?");
-        // VV*****  We reset all user1p()
-        AstNode::user1ClearTree();
-        // Make top functions
-        m_evalFuncp = makeTopFunction("_eval");
-        m_initFuncp = makeTopFunction("_eval_initial", /* slow: */ true);
-        m_settleFuncp = makeTopFunction("_eval_settle", /* slow: */ true);
-        m_finalFuncp = makeTopFunction("_final", /* slow: */ true);
-        // Process the activates
-        iterateChildren(nodep);
-        UINFO(4, " TOPSCOPE iter done " << nodep << endl);
-        // Clear the DPI export trigger flag at the end of eval
-        if (AstVarScope* const dpiExportTriggerp = v3Global.rootp()->dpiExportTriggerp()) {
-            FileLine* const fl = dpiExportTriggerp->fileline();
-            AstAssign* const assignp
-                = new AstAssign{fl, new AstVarRef{fl, dpiExportTriggerp, VAccess::WRITE},
-                                new AstConst{fl, AstConst::BitFalse{}}};
-            m_evalFuncp->addFinalsp(assignp);
-        }
-        // Split large functions
-        splitCheck(m_evalFuncp);
-        splitCheck(m_initFuncp);
-        splitCheck(m_finalFuncp);
-        splitCheck(m_settleFuncp);
-        // Done, clear so we can detect errors
-        UINFO(4, " TOPSCOPEDONE " << nodep << endl);
-        clearLastSen();
-        m_topScopep = nullptr;
-        m_scopep = nullptr;
-    }
-    void visit(AstNodeModule* nodep) override {
-        // UINFO(4, " MOD   " << nodep << endl);
-        VL_RESTORER(m_modp);
-        {
-            m_modp = nodep;
-            iterateChildren(nodep);
-        }
-    }
-    void visit(AstScope* nodep) override {
-        // UINFO(4, " SCOPE   " << nodep << endl);
-        m_scopep = nodep;
-        iterateChildren(nodep);
-        if (AstNode* const movep = nodep->finalClksp()) {
-            UASSERT_OBJ(m_topScopep, nodep, "Final clocks under non-top scope");
-            movep->unlinkFrBackWithNext();
-            m_evalFuncp->addFinalsp(movep);
-        }
-        m_scopep = nullptr;
-    }
-    void visit(AstNodeProcedure* nodep) override {
-        if (AstNode* const stmtsp = nodep->bodysp()) {
-            stmtsp->unlinkFrBackWithNext();
-            nodep->addNextHere(stmtsp);
-        }
-        VL_DO_DANGLING(nodep->unlinkFrBack()->deleteTree(), nodep);
-    }
     void visit(AstCoverToggle* nodep) override {
->>>>>>> 38a8d7fb
         // nodep->dumpTree(cout, "ct:");
         // COVERTOGGLE(INC, ORIG, CHANGE) ->
         //   IF(ORIG ^ CHANGE) { INC; CHANGE = ORIG; }
@@ -208,26 +137,11 @@
         nodep->replaceWith(newp);
         VL_DO_DANGLING(nodep->deleteTree(), nodep);
     }
-<<<<<<< HEAD
-    virtual void visit(AstSenTree* nodep) override {
-=======
-    void visit(AstCFunc* nodep) override {
-        iterateChildren(nodep);
-        // Link to global function
-        if (nodep->isFinal()) {
-            UINFO(4, "    isFinal " << nodep << endl);
-            AstCCall* const callp = new AstCCall(nodep->fileline(), nodep);
-            m_finalFuncp->addStmtsp(callp);
-        }
-    }
     void visit(AstSenTree* nodep) override {
-        // Delete it later; Actives still pointing to it
->>>>>>> 38a8d7fb
         nodep->unlinkFrBack();
         pushDeletep(nodep);  // Delete it later, AstActives still pointing to it
     }
-<<<<<<< HEAD
-    virtual void visit(AstActive* nodep) override {
+    void visit(AstActive* nodep) override {
         UASSERT_OBJ(nodep->hasClocked(), nodep, "Should have been converted by V3Sched");
         UASSERT_OBJ(nodep->stmtsp(), nodep, "Should not have been created if empty");
 
@@ -242,74 +156,6 @@
             // Make a new if statement
             m_lastIfp = makeActiveIf(m_lastSenp);
             relinker.relink(m_lastIfp);
-=======
-    void visit(AstActive* nodep) override {
-        // Careful if adding variables here, ACTIVES can be under other ACTIVES
-        // Need to save and restore any member state in AstUntilStable block
-        if (!m_topScopep || !nodep->stmtsp()) {
-            // Not at the top or empty block...
-            // Only empty blocks should be leftover on the non-top.  Killem.
-            UASSERT_OBJ(!nodep->stmtsp(), nodep, "Non-empty lower active");
-            VL_DO_DANGLING(nodep->unlinkFrBack()->deleteTree(), nodep);
-        } else if (m_mtaskBodyp) {
-            UINFO(4, "  TR ACTIVE  " << nodep << endl);
-            AstNode* const stmtsp = nodep->stmtsp()->unlinkFrBackWithNext();
-            if (nodep->hasClocked()) {
-                UASSERT_OBJ(!nodep->hasInitial(), nodep,
-                            "Initial block should not have clock sensitivity");
-                if (m_lastSenp && nodep->sensesp()->sameTree(m_lastSenp)) {
-                    UINFO(4, "    sameSenseTree\n");
-                } else {
-                    clearLastSen();
-                    m_lastSenp = nodep->sensesp();
-                    // Make a new if statement
-                    m_lastIfp = makeActiveIf(m_lastSenp);
-                    m_mtaskBodyp->addStmtsp(m_lastIfp);
-                }
-                // Move statements to if
-                m_lastIfp->addIfsp(stmtsp);
-            } else if (nodep->hasInitial() || nodep->hasSettle()) {
-                nodep->v3fatalSrc("MTask should not include initial/settle logic.");
-            } else {
-                // Combo logic. Move statements to mtask func.
-                clearLastSen();
-                m_mtaskBodyp->addStmtsp(stmtsp);
-            }
-            VL_DO_DANGLING(nodep->unlinkFrBack()->deleteTree(), nodep);
-        } else {
-            UINFO(4, "  ACTIVE  " << nodep << endl);
-            AstNode* const stmtsp = nodep->stmtsp()->unlinkFrBackWithNext();
-            if (nodep->hasClocked()) {
-                // Remember the latest sensitivity so we can compare it next time
-                UASSERT_OBJ(!nodep->hasInitial(), nodep,
-                            "Initial block should not have clock sensitivity");
-                if (m_lastSenp && nodep->sensesp()->sameTree(m_lastSenp)) {
-                    UINFO(4, "    sameSenseTree\n");
-                } else {
-                    clearLastSen();
-                    m_lastSenp = nodep->sensesp();
-                    // Make a new if statement
-                    m_lastIfp = makeActiveIf(m_lastSenp);
-                    addToEvalLoop(m_lastIfp);
-                }
-                // Move statements to if
-                m_lastIfp->addIfsp(stmtsp);
-            } else if (nodep->hasInitial()) {
-                // Don't need to: clearLastSen();, as we're adding it to different cfunc
-                // Move statements to function
-                addToInitial(stmtsp);
-            } else if (nodep->hasSettle()) {
-                // Don't need to: clearLastSen();, as we're adding it to different cfunc
-                // Move statements to function
-                addToSettleLoop(stmtsp);
-            } else {
-                // Combo
-                clearLastSen();
-                // Move statements to function
-                addToEvalLoop(stmtsp);
-            }
-            VL_DO_DANGLING(nodep->unlinkFrBack()->deleteTree(), nodep);
->>>>>>> 38a8d7fb
         }
 
         // Move statements to if
@@ -318,16 +164,9 @@
         // Dispose of the AstActive
         VL_DO_DANGLING(nodep->deleteTree(), nodep);
     }
-<<<<<<< HEAD
-    virtual void visit(AstExecGraph* nodep) override {
+    void visit(AstExecGraph* nodep) override {
         for (AstMTaskBody* mtaskBodyp = nodep->mTaskBodiesp(); mtaskBodyp;
              mtaskBodyp = VN_AS(mtaskBodyp->nextp(), MTaskBody)) {
-=======
-    void visit(AstExecGraph* nodep) override {
-        VL_RESTORER(m_mtaskBodyp);
-        for (m_mtaskBodyp = nodep->mTaskBodiesp(); m_mtaskBodyp;
-             m_mtaskBodyp = VN_AS(m_mtaskBodyp->nextp(), MTaskBody)) {
->>>>>>> 38a8d7fb
             clearLastSen();
             iterate(mtaskBodyp);
         }
@@ -335,14 +174,14 @@
     }
 
     //========== Create sampled values
-    virtual void visit(AstScope* nodep) override {
+    void visit(AstScope* nodep) override {
         VL_RESTORER(m_scopep);
         {
             m_scopep = nodep;
             iterateChildren(nodep);
         }
     }
-    virtual void visit(AstSampled* nodep) override {
+    void visit(AstSampled* nodep) override {
         VL_RESTORER(m_inSampled);
         {
             m_inSampled = true;
@@ -351,7 +190,7 @@
             VL_DO_DANGLING(pushDeletep(nodep), nodep);
         }
     }
-    virtual void visit(AstVarRef* nodep) override {
+    void visit(AstVarRef* nodep) override {
         iterateChildren(nodep);
         if (m_inSampled && !nodep->user1SetOnce()) {
             UASSERT_OBJ(nodep->access().isReadOnly(), nodep, "Should have failed in V3Access");
