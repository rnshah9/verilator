--- conflicted
+++ resolved
@@ -153,11 +153,7 @@
 
 void V3Hashed::dumpFile(const string& filename, bool tree) {
     const vl_unique_ptr<std::ofstream> logp (V3File::new_ofstream(filename));
-<<<<<<< HEAD
-    if (logp->fail()) v3fatalSrc("Can't write "<<filename);
-=======
     if (logp->fail()) v3fatal("Can't write "<<filename);
->>>>>>> 9e3a88c4
 
     std::map<int,int> dist;
 
